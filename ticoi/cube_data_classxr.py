--- conflicted
+++ resolved
@@ -635,15 +635,9 @@
                                   )
         # rechunk again if the size of the cube is changed:
         if any(x is not None for x in [pick_date, subset, buffer, pick_sensor, pick_temp_bas]):
-<<<<<<< HEAD
             tc, yc, xc = self.determine_optimal_chunk_size(variable_name="vx", x_dim="x", y_dim="y", time_dim='mid_date', verbose=True)
             self.ds = self.ds.chunk({'mid_date': tc, "x": xc, "y": yc})
-            
-=======
-            tc, yc, xc = self.determine_optimal_chunk_size(variable_name="vx", x_dim="x", y_dim="y", time_dim_name='mid_date', verbose=True)
-            self.ds = self.ds.chunk({'mid_date': tc, "x": xc, "y": yc})
-
->>>>>>> bbfb1aaf
+
         # Reorder the coordinates to keep the consistency
         self.ds = self.ds.copy().sortby("mid_date").transpose("x", "y", "mid_date")
         self.standardize_cube_for_processing()
