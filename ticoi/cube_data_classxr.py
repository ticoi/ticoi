'''
Class object to store and manipulate velocity observation data

Author : Laurane Charrier
Reference:
    Charrier, L., Yan, Y., Koeniguer, E. C., Leinss, S., & Trouvé, E. (2021). Extraction of velocity time series with an optimal temporal sampling from displacement
    observation networks. IEEE Transactions on Geoscience and Remote Sensing.
    Charrier, L., Yan, Y., Colin Koeniguer, E., Mouginot, J., Millan, R., & Trouvé, E. (2022). Fusion of multi-temporal and multi-sensor ice velocity observations.
    ISPRS annals of the photogrammetry, remote sensing and spatial information sciences, 3, 311-318.
'''

import numpy as np
import os
from ticoi.mjd2date import mjd2date  # /ST_RELEASE/UTILITIES/PYTHON/mjd2date.py
import xarray as xr
import pandas as pd
import dask
from pyproj import Proj, Transformer, CRS
import rasterio.enums
from datetime import date
from ticoi.secondary_functions import reconstruct_Common_Ref
import itertools
import warnings
import time
import dask.array as da
from dask.diagnostics import ProgressBar
from ticoi.secondary_functions import Construction_dates_range_np
from scipy.ndimage import gaussian_filter1d, median_filter
from scipy.signal import savgol_filter

def determine_optimal_chuck_size(
        ds, variable_name="vx", x_dim="x", y_dim="y", verbose=True
):
    """
    A function to determine the optimal chunk size for a given time series array based on its size.
    
    Parameters:
    - ds: xarray Dataset containing the time series array
    - variable_name: Name of the variable containing the time series array (default is "vx")
    - x_dim: Name of the x dimension in the array (default is "x")
    - y_dim: Name of the y dimension in the array (default is "y")
    - verbose: Boolean flag to control verbosity of output (default is True)
    
    Returns:
    - tc: Chunk size along the time dimension
    - yc: Chunk size along the y dimension
    - xc: Chunk size along the x dimension
    """
    
    if verbose:
        print("Dask chunk size:")
    ## set chunk size to 5 MB if single time series array < 1 MB in size
    ## else increase to max of 1 GB chunk sizes.
    time_series_array_size = (
        ds[variable_name]
        .sel(
            {
                x_dim: ds[variable_name][x_dim].values[0],
                y_dim: ds[variable_name][y_dim].values[0],
            }
        )
        .nbytes
    )
    MB = 1048576
    if time_series_array_size < 1e6:
        chunk_size_limit = 50 * MB
    elif time_series_array_size < 1e7:
        chunk_size_limit = 100 * MB
    elif time_series_array_size < 1e8:
        chunk_size_limit = 200 * MB
    else:
        chunk_size_limit = 1000 * MB
    arr = ds[variable_name].data.rechunk(
        {0: -1, 1: "auto", 2: "auto"}, block_size_limit=chunk_size_limit, balance=True
    )
    tc, yc, xc = arr.chunks[0][0], arr.chunks[1][0], arr.chunks[2][0]
    chunksize = ds[variable_name][:tc, :yc, :xc].nbytes / 1e6
    if verbose:
        print("Chunk shape:", "(" + ",".join([str(x) for x in [tc, yc, xc]]) + ")")
        print(
            "Chunk size:",
            ds[variable_name][:tc, :yc, :xc].nbytes,
            "(" + str(round(chunksize, 1)) + "MB)",
        )
    return tc, yc, xc

def numpy_ewma_vectorized(series, halflife=30):
    """
    Calculate the exponentially weighted moving average of a series using vectorized operations.

    Parameters:
    series (np.array): The input series for which the EWMA needs to be calculated.
    halflife (int): The halflife parameter for the EWMA calculation. Default is 30.

    Returns:
    np.array: The exponentially weighted moving average of the input series.
    """
    
    alpha = 1 - np.exp(-np.log(2) / halflife)
    alpha_rev = 1 - alpha
    n = series.shape[0]
    pows = alpha_rev ** (np.arange(n + 1))
    scale_arr = 1 / pows[:-1]
    offset = series[0] * pows[1:]
    pw0 = alpha * alpha_rev ** (n - 1)
    mult = series * pw0 * scale_arr
    cumsums = mult.cumsum()
    out = offset + cumsums * scale_arr[::-1]
    return out

def ewma_smooth(series, t_obs, t_interp, t_out, t_win=90, sigma=None, order=None):
    """
    Calculates an exponentially weighted moving average (EWMA) of a series at specific time points.

    Parameters:
    - series: the input series to be smoothed
    - t_obs: the time points of the observed series
    - t_interp: the time points to interpolate the series at
    - t_out: the time points to return the smoothed series at
    - halflife: the exponential decay factor (default is 90)

    Returns:
    - The smoothed series at the specified time points
    """
    t_obs = t_obs[~np.isnan(series)]
    series = series[~np.isnan(series)]
    series_interp = np.interp(t_interp, t_obs, series)
    series_smooth = numpy_ewma_vectorized(series_interp, halflife=t_win)
    return series_smooth[t_out]


def gaussian_smooth(series, t_obs, t_interp, t_out, t_win=90, sigma=3, order=None):
    """
    Perform Gaussian smoothing on a time series data.

    Parameters:
    - series: The input time series data.
    - t_obs: The time observations corresponding to the input data.
    - t_interp: The time points for interpolation.
    - t_out: The time points for the output.
    - sigma: Standard deviation for Gaussian kernel (default is 3).
    - radius: The radius for smoothing (default is 90).

    Returns:
    - Smoothed time series data at the specified output time points.
    """
    
    t_obs = t_obs[~np.isnan(series)]
    series = series[~np.isnan(series)]
    try:
        series = median_filter(series, size=5, mode='reflect', axes=0)
        series_interp = np.interp(t_interp, t_obs, series)
        series_smooth = gaussian_filter1d(series_interp, sigma, mode='reflect', truncate=4.0,
                                                        radius=t_win)
        return series_smooth[t_out]
    except:
        return np.zeros(len(t_out))

def median_smooth(series, t_obs, t_interp, t_out, t_win=90, sigma=None, order=None):
    """
    Calculate a smoothed series using median filtering.

    Parameters:
    - series: The input series to be smoothed.
    - t_obs: The time observations corresponding to the input series.
    - t_interp: The time values for interpolation.
    - t_out: The time values for the output series.
    - size: The window size for the median filter (default is 90).

    Returns:
    - The smoothed series corresponding to the output time values t_out.
    """
    
    t_obs = t_obs[~np.isnan(series)]
    series = series[~np.isnan(series)]
    series_interp = np.interp(t_interp, t_obs, series)
    series_smooth = median_filter(series_interp, size=t_win, mode='reflect', axes=0)
    return series_smooth[t_out]

def savgol_smooth(series, t_obs, t_interp, t_out, t_win=90, sigma=None, order=3):
    """
    Perform Savitzky-Golay smoothing on a time series.

    Parameters:
    - series: the input time series to be smoothed
    - t_obs: the observed time points corresponding to the input series
    - t_interp: the time points for interpolation
    - t_out: the time points to extract the smoothed values for
    - window_length: the length of the smoothing window (default is 90)
    - order: the order of the polynomial used in the smoothing (default is 3)

    Returns:
    - The smoothed time series at the specified output time points
    """
    t_obs = t_obs[~np.isnan(series)]
    series = series[~np.isnan(series)]
    series_interp = np.interp(t_interp, t_obs, series)
    series_smooth = savgol_filter(series_interp, window_length=t_win, polyorder=order, axis=-1)
    return series_smooth[t_out]

def dask_smooth(dask_array, t_obs, t_interp, t_out, filt_func=gaussian_smooth, t_win=90, sigma=3, order=3, axis=2):
    """
    Apply smoothing to the input Dask array along the specified axis using the specified method.
    
    Parameters:
    - dask_array: The input Dask array to be smoothed.
    - t_obs: The array of observation times corresponding to the input dask_array.
    - t_interp: The array of times at which to interpolate the data.
    - t_out: The array of times at which to output the smoothed data.
    - method: Smoothing method ("gaussian", "emwa", "median", "savgol"). Default is "gaussian". 
    - t_win: The time window size for smoothing. Default is 90. 
    - sigma: The standard deviation for Gaussian smoothing. Default is 3.
    - order: The order of the Savitzky-Golay filter for "savgol" method. Default is 5.
    - axis: The axis along which to apply the smoothing.

    Returns:
    - A Dask array containing the smoothed data.
    """
    # TODO : using scipy.interpolate instead of np.interp to do it for one chunk?  
    # But it could be slow and memory intensive
    
    return da.from_array(np.apply_along_axis(filt_func, axis, dask_array, t_obs=t_obs,
                                             t_interp=t_interp, t_out=t_out, t_win=t_win, sigma=sigma, order=order))


# TODO: find a more elegant way to handle the smoothing with different method
#       now the code is a bit of complicated and hard to read (too many lines)
#       But I can not find better way to do it currently...
def dask_smooth_wrapper(dask_array, dates, t_out, smooth_method="gaussian", t_win=90, sigma=3, order=90, axis=2):
    """
    A function that wraps a Dask array to apply a smoothing function. 
    Parameters:
        - dask_array: Dask array to be smoothed.
        - dates: Array of dates corresponding to the data.
        - t_out: Output timestamps for the smoothed array.
        - method: Method of smoothing (default is "gaussian").
        - t_win: Window size for smoothing (default is 90).
        - sigma: Standard deviation for Gaussian smoothing (default is 3).
        - order: Order of the smoothing function (default is 90).
        - axis: Axis along which smoothing is applied (default is 2).
    Returns:
        - Smoothed Dask array with specified parameters.
    """
    # conversion of the mid_date of the observations into numerical values
    # it corresponds the difference between each mid_date in the minimal date, in days
    t_obs = (
        (dates.data - dates.data.min())
        .astype("timedelta64[D]")
        .astype("float64")
    )

    if t_out.dtype == "datetime64[ns]":  #convert ns to days
        t_out = (t_out - dates.data.min()).astype("timedelta64[D]").astype("int")
    if t_out.min() < 0:
        t_obs = t_obs - t_out.min() #ensure the output time points are within the range of interpolated points
        t_out = t_out - t_out.min()
        
    # some mid_date could be exactly the same, this will raise error latter
    # therefore we add very small values to it
    while np.unique(t_obs).size < t_obs.size:
        t_obs += np.random.uniform(
            low=0.01, high=0.09, size=t_obs.shape
        )  # add a small value to make it unique, in case of non-monotonic time point
    t_obs.sort()

    t_interp = np.arange(
        0, int(max(t_obs.max(), t_out.max()) + 1), 1
    )  # time stamps for interpolated velocity, here every day

    #apply a kernel on the observations to get a time series with a temporal sampling specified by t_interp
    # NOTE: dask can not handle if..else... inside the map_blocks function
    if smooth_method == "gaussian":
        filt_func = gaussian_smooth
    elif smooth_method == "ewma":
        filt_func = ewma_smooth
    elif smooth_method == "median":
        filt_func = median_smooth
    elif smooth_method == "savgol":
        filt_func = savgol_smooth
    
    da_smooth = dask_array.map_blocks(dask_smooth, filt_func=filt_func, t_obs=t_obs, t_interp=t_interp, t_out=t_out,
                                       t_win=t_win, sigma=sigma, order=order,
                                       axis=axis, dtype=dask_array.dtype)
    
    return da_smooth

class cube_data_class:

    def __init__(self):
        self.filedir = ''
        self.filename = ''
        self.nx = 250
        self.ny = 250
        self.nz = 0
        self.author = ''
        self.ds = xr.Dataset({})

    def subset(self, proj, subset):
        """
        Crop according to 4 coordinates
        :param proj: EPSG system of the coordinates given in subset
        :param subset: list of 4 float, these values are used to give a subset of the dataset : [xmin,xmax,ymax,ymin]
        :return: nothing, crop self.ds without the need of returning it
        """
        if CRS(self.ds.proj4) != CRS(proj):
            transformer = Transformer.from_crs(CRS(proj),
                                               CRS(self.ds.proj4))  # convert the coordinates from proj to self.ds.proj4
            lon1, lat1 = transformer.transform(subset[2], subset[1])
            lon2, lat2 = transformer.transform(subset[3], subset[1])
            lon3, lat3 = transformer.transform(subset[2], subset[1])
            lon4, lat4 = transformer.transform(subset[3], subset[0])
            self.ds = self.ds.sel(x=slice(np.min([lon1, lon2, lon3, lon4]), np.max([lon1, lon2, lon3, lon4])),
                                  y=slice(np.max([lat1, lat2, lat3, lat4]), np.min([lat1, lat2, lat3, lat4])))
            del lon1, lon2, lon3, lon4, lat1, lat2, lat3, lat4
        else:
            self.ds = self.ds.sel(x=slice(np.min([subset[0], subset[1]]), np.max([subset[0], subset[1]])),
                                  y=slice(np.max([subset[2], subset[3]]), np.min([subset[2], subset[3]])))

    def buffer(self, proj, buffer):
        """
        Crop the dataset around a given pixel, according to a given buffer
        :param proj: EPSG system of the coordinates given in subset
        :param buffer:  a list of 3 float, the first is the longitude, the second the latitude of the central point, the last is the buffer around which the subset will be performed (in m)
        :return: nothing, crop self.ds without the need of returning it
        """
        if CRS(self.ds.proj4) != CRS(proj):
            transformer = Transformer.from_crs(CRS(proj),
                                               CRS(self.ds.proj4))  # convert the coordinates from proj to self.ds.proj4
            i1, j1 = transformer.transform(buffer[1] + buffer[2],
                                           buffer[0] - buffer[2])
            i2, j2 = transformer.transform(buffer[1] - buffer[2],
                                           buffer[0] + buffer[2])
            i3, j3 = transformer.transform(buffer[1] + buffer[2],
                                           buffer[0] + buffer[2])
            i4, j4 = transformer.transform(buffer[1] - buffer[2],
                                           buffer[0] - buffer[2])
            self.ds = self.ds.sel(x=slice(np.min([i1, i2, i3, i4]), np.max([i1, i2, i3, i4])),
                                  y=slice(np.max([j1, j2, j3, j4]), np.min([j1, j2, j3, j4])))
            del i3, i4, j3, j4
        else:
            i1, j1 = buffer[0] - buffer[2], buffer[1] + buffer[2]
            i2, j2 = buffer[0] + buffer[2], buffer[1] - buffer[2]
            self.ds = self.ds.sel(x=slice(np.min([i1, i2]), np.max([i1, i2])),
                                  y=slice(np.max([j1, j2]), np.min([j1, j2])))
        del i1, i2, j1, j2, buffer

    # ====== = ====== LOAD DATASET ====== = ======
    def load_itslive(self, filepath, conf=False, pick_date=None, subset=None,
                     pick_sensor=None, pick_temp_bas=None, buffer=None,
                     verbose=False, proj='EPSG:4326'):  # {{{
        """
        Load a cube dataset written by ITS_LIVE
        :param filepath: str or None, filepath of the dataset, if None the code will search which
        :param conf: True or False, if True convert the error in confidence between 0 and 1
        :param pick_date: a list of 2 string yyyy-mm-dd, pick the data between these two date
        :param subset: a list of 4 float, these values are used to give a subset of the dataset : [xmin,xmax,ymax,ymin]
        :param pick_sensor: a list of strings, pick only the corresponding sensors
        :param pick_temp_bas: a list of 2 integer, pick only the data which have a temporal baseline between these two integers
        :param buffer: a list of 3 float, the first is the longitude, the second the latitude of the central point, the last is the buffer around which the subset will be performed (in pixels)
        :param proj: str, projection of the buffer or subset which is given, e.g. EPSG:4326
        :param verbose: bool, display some text
        :return: cube_data_class object where cube_data_class.ds is an xarray.DataArray
        """
        if verbose:
            print(filepath)

        self.filedir = os.path.dirname(filepath)  # path were is stored the netcdf file
        self.filename = os.path.basename(filepath)  # name of the netcdf file
        self.ds = self.ds.assign_attrs({'proj4': self.ds['mapping'].proj4text})
        self.author = self.ds.author.split(', a NASA')[0]
        self.source = self.ds.url

        if subset is not None:  # crop according to 4 coordinates
            self.subset(proj, subset)

        elif buffer is not None:  # crop the dataset around a given pixel, according to a given buffer
            self.buffer(proj, buffer)

        if pick_date is not None:
            self.ds = self.ds.where(((self.ds['acquisition_date_img1'] >= np.datetime64(pick_date[0])) & (
                    self.ds['acquisition_date_img2'] <= np.datetime64(pick_date[1]))).compute(), drop=True)

        self.nx = self.ds['x'].sizes['x']
        self.ny = self.ds['y'].sizes['y']
        self.nz = self.ds['mid_date'].sizes['mid_date']

        if conf:
            minconfx = np.nanmin(self.ds['vx_error'].values[:])
            maxconfx = np.nanmax(self.ds['vx_error'].values[:])
            minconfy = np.nanmin(self.ds['vy_error'].values[:])
            maxconfy = np.nanmax(self.ds['vy_error'].values[:])

        date1 = np.array([np.datetime64(date_str, 'ns') for date_str in self.ds['acquisition_date_img1'].values])
        date2 = np.array([np.datetime64(date_str, 'ns') for date_str in self.ds['acquisition_date_img2'].values])
        sensor = np.core.defchararray.add(np.char.strip(self.ds['mission_img1'].values.astype(str), '�'),
                                          np.char.strip(self.ds['satellite_img1'].values.astype(str), '�')
                                          ).astype(
            'U10')  # np.char.strip is used to remove the null character ('�') from each elemen and np.core.defchararray.add to concatenate array of different types
        sensor[sensor == 'L7'] = 'Landsat-7'
        sensor[sensor == 'L8'] = 'Landsat-8'
        sensor[sensor == 'L9'] = 'Landsat-9'
        sensor[np.isin(sensor, ['S1A', 'S1B'])] = 'Sentinel-1'
        sensor[np.isin(sensor, ['S2A', 'S2B'])] = 'Sentinel-2'

        if conf:  # normalize the error between 0 and 1, and convert error in confidence
            errorx = 1 - (self.ds['vx_error'].values - minconfx) / (maxconfx - minconfx)
            errory = 1 - (self.ds['vy_error'].values - minconfy) / (maxconfy - minconfy)
        else:
            errorx = self.ds['vx_error'].values
            errory = self.ds['vy_error'].values

        # Drop variables not in the specified list
        variables_to_keep = ['vx', 'vy', 'mid_date', 'x', 'y']
        self.ds = self.ds.drop_vars([var for var in self.ds.variables if var not in variables_to_keep])
        # Drop attributes not in the specified list
        attributes_to_keep = ['date_created', 'mapping', 'author', 'proj4']
        self.ds.attrs = {attr: self.ds.attrs[attr] for attr in attributes_to_keep if attr in self.ds.attrs}

        # self.ds = self.ds.unify_chunks()  # to avoid error ValueError: Object has inconsistent chunks along dimension mid_date. This can be fixed by calling unify_chunks().
        # Create new variable and chunk them
        self.ds['sensor'] = xr.DataArray(sensor, dims='mid_date').chunk(chunks=self.ds.chunks['mid_date'])
        self.ds = self.ds.unify_chunks()
        self.ds['date1'] = xr.DataArray(date1, dims='mid_date').chunk(chunks=self.ds.chunks['mid_date'])
        self.ds = self.ds.unify_chunks()
        self.ds['date2'] = xr.DataArray(date2, dims='mid_date').chunk(
            chunks=self.ds.chunks['mid_date'])
        self.ds = self.ds.unify_chunks()
        self.ds['source'] = xr.DataArray(['ITS_LIVE'] * self.nz, dims='mid_date').chunk(
            chunks=self.ds.chunks['mid_date'])
        self.ds = self.ds.unify_chunks()
        self.ds['errorx'] = xr.DataArray(
            errorx,
            dims=['mid_date'],
            coords={'mid_date': self.ds.mid_date}).chunk(
            chunks=self.ds.chunks['mid_date'])
        self.ds = self.ds.unify_chunks()
        self.ds['errory'] = xr.DataArray(
            errory,
            dims=['mid_date'],
            coords={'mid_date': self.ds.mid_date}).chunk(
            chunks=self.ds.chunks['mid_date'])

        if pick_sensor is not None:
            self.ds = self.ds.sel(mid_date=self.ds['sensor'].isin(pick_sensor))
        if pick_temp_bas is not None:
            temp = ((self.ds['date2'] - self.ds['date1']) / np.timedelta64(1, 'D'))
            self.ds = self.ds.where(((pick_temp_bas[0] < temp) & (temp < pick_temp_bas[1])).compute(), drop=True)
            del temp
        self.ds = self.ds.unify_chunks()

    def load_millan(self, filepath, conf=False, pick_date=None, subset=None,
                    pick_sensor=None, pick_temp_bas=None, buffer=None,
                    verbose=False, proj='EPSG:4326'):
        """
        Load a cube dataset written by R. Millan et al.
        :param filepath: str or None, filepath of the dataset, if None the code will search which
        :param conf: True or False, if True convert the error in confidence between 0 and 1
        :param pick_date: a list of 2 string yyyy-mm-dd, pick the data between these two date
        :param subset: a list of 4 float, these values are used to give a subset of the dataset : [xmin,xmax,ymax,ymin]
        :param pick_sensor: a list of strings, pick only the corresponding sensors
        :param pick_temp_bas: a list of 2 integer, pick only the data which have a temporal baseline between these two integers
        :param buffer: a list of 3 float, the first is the longitude, the second the latitude of the central point, the last is the buffer around which the subset will be performed (in pixels)
        :param proj: str, projection of the buffer or subset which is given, e.g. EPSG:4326
        :param verbose: bool, display some text
        :return: cube_data_class object where cube_data_class.ds is an xarray.DataArray
        """

        if verbose:
            print(filepath)
        self.filedir = os.path.dirname(filepath)
        self.filename = os.path.basename(filepath)  # name of the netcdf file
        self.author = 'IGE'  # name of the author
        self.source = self.ds.source
        del filepath

        if subset is not None:  # crop according to 4 coordinates
            self.subset(proj, subset)

        elif buffer is not None:  # crop the dataset around a given pixel, according to a given buffer
            self.buffer(proj, buffer)

        # Uniformization of the name and format of the time coordinate
        self.ds = self.ds.rename({'z': 'mid_date'})
        date1 = [mjd2date(date_str) for date_str in self.ds['date1'].values]  # convertion in date
        date2 = [mjd2date(date_str) for date_str in self.ds['date2'].values]
        self.ds = self.ds.unify_chunks()
        self.ds['date1'] = xr.DataArray(np.array(date1).astype('datetime64[ns]'), dims='mid_date').chunk(
            chunks=self.ds.chunks['mid_date'])
        self.ds = self.ds.unify_chunks()
        self.ds['date2'] = xr.DataArray(np.array(date2).astype('datetime64[ns]'), dims='mid_date').chunk(
            chunks=self.ds.chunks['mid_date'])
        self.ds = self.ds.unify_chunks()
        del date1, date2

        if pick_date is not None:  # Temporal subset between two dates
            self.ds = self.ds.where(
                ((self.ds['date1'] >= np.datetime64(pick_date[0])) & (
                        self.ds['date2'] <= np.datetime64(pick_date[1]))).compute(),
                drop=True)
        del pick_date

        self.ds = self.ds.assign_coords(
            mid_date=np.array(self.ds['date1'] + (self.ds['date2'] - self.ds['date1']) // 2))

        self.nx = self.ds['x'].sizes['x']
        self.ny = self.ds['y'].sizes['y']
        self.nz = self.ds['mid_date'].sizes['mid_date']

        if conf and 'confx' not in self.ds.data_vars:  # convert the errors into confidence indicators between 0 and 1
            minconfx = np.nanmin(self.ds['error_vx'].values[:])
            maxconfx = np.nanmax(self.ds['error_vx'].values[:])
            minconfy = np.nanmin(self.ds['error_vy'].values[:])
            maxconfy = np.nanmax(self.ds['error_vy'].values[:])
            errorx = 1 - (self.ds['error_vx'].values - minconfx) / (maxconfx - minconfx)
            errory = 1 - (self.ds['error_vy'].values - minconfy) / (maxconfy - minconfy)
        else:
            errorx = self.ds['error_vx'].values[:]
            errory = self.ds['error_vy'].values[:]

        # Homogenize sensors names
        sensor = np.char.strip(self.ds['sensor'].values.astype(str),
                               '�')  # np.char.strip is used to remove the null character ('�') from each element
        sensor[np.isin(sensor, ['S1'])] = 'Sentinel-1'
        sensor[np.isin(sensor, ['S2'])] = 'Sentinel-2'
        sensor[np.isin(sensor, ['landsat-8', 'L8', 'L8. '])] = 'Landsat-8'

        # Drop variables not in the specified list
        self.ds = self.ds.drop_vars(
            [var for var in self.ds.variables if var not in ['vx', 'vy', 'mid_date', 'x', 'y', 'date1', 'date2']])
        self.ds = self.ds.transpose('mid_date', 'y', 'x')

        # Store the variable in xarray dataset
        self.ds['sensor'] = xr.DataArray(sensor, dims='mid_date').chunk(
            chunks=self.ds.chunks['mid_date'])
        del sensor
        self.ds = self.ds.unify_chunks()
        self.ds['source'] = xr.DataArray(['IGE'] * self.nz, dims='mid_date').chunk(
            chunks=self.ds.chunks['mid_date'])
        self.ds = self.ds.unify_chunks()
        self.ds['errorx'] = xr.DataArray(np.tile(errorx[:, np.newaxis, np.newaxis], (1, self.ny, self.nx)),
                                         dims=['mid_date', 'y', 'x'],
                                         coords={'mid_date': self.ds.mid_date, 'y': self.ds.y, 'x': self.ds.x}).chunk(
            chunks=self.ds.chunks)
        self.ds = self.ds.unify_chunks()
        self.ds['errory'] = xr.DataArray(np.tile(errory[:, np.newaxis, np.newaxis], (1, self.ny, self.nx)),
                                         dims=['mid_date', 'y', 'x'],
                                         coords={'mid_date': self.ds.mid_date, 'y': self.ds.y, 'x': self.ds.x}).chunk(
            chunks=self.ds.chunks)
        del errorx, errory

        # Pick sensors or temporal baselines
        if pick_sensor is not None:
            self.ds = self.ds.sel(mid_date=self.ds['sensor'].isin(pick_sensor))
        if pick_temp_bas is not None:
            self.ds = self.ds.sel(
                mid_date=(pick_temp_bas[0] < ((self.ds['date2'] - self.ds['date1']) / np.timedelta64(1, 'D'))) & (
                        ((self.ds['date2'] - self.ds['date1']) / np.timedelta64(1, 'D')) < pick_temp_bas[1]))
        self.ds = self.ds.unify_chunks()

    def load_ducasse(self, filepath, conf=False, pick_date=None, subset=None,
                     pick_sensor=None, pick_temp_bas=None, buffer=None,
                     verbose=False, proj='EPSG:4326'):
        """
        Load a cube dataset written by E. Ducasse et al.
        :param filepath: str or None, filepath of the dataset, if None the code will search which
        :param conf: True or False, if True convert the error in confidence between 0 and 1
        :param pick_date: a list of 2 string yyyy-mm-dd, pick the data between these two date
        :param subset: a list of 4 float, these values are used to give a subset of the dataset : [xmin,xmax,ymax,ymin]
        :param pick_sensor: a list of strings, pick only the corresponding sensors
        :param pick_temp_bas: a list of 2 integer, pick only the data which have a temporal baseline between these two integers
        :param buffer: a list of 3 float, the first is the longitude, the second the latitude of the central point, the last is the buffer around which the subset will be performed (in pixels)
        :param proj: str, projection of the buffer or subset which is given, e.g. EPSG:4326
        :param verbose: bool, display some text
        :return: cube_data_class object where cube_data_class.ds is an xarray.DataArray
        """

        if verbose:
            print(filepath)
        self.ds = self.ds.chunk({'x': 125, 'y': 125, 'time': 2000})  # set chunk
        self.filedir = os.path.dirname(filepath)
        self.filename = os.path.basename(filepath)  # name of the netcdf file
        # self.author = self.ds.author  # name of the author
        self.author = 'IGE'  # name of the author
        del filepath

        # Spatial subset
        if subset is not None:  # crop according to 4 coordinates
            self.subset(proj, subset)

        elif buffer is not None:  # crop the dataset around a given pixel, according to a given buffer
            self.buffer(proj, buffer)

        # Uniformization of the name and format of the time coordinate
        self.ds = self.ds.rename({'time': 'mid_date'})
        date1 = [date_str.split(' ')[0] for date_str in self.ds['mid_date'].values]
        date2 = [date_str.split(' ')[1] for date_str in self.ds['mid_date'].values]
        self.ds['date1'] = xr.DataArray(np.array(date1).astype('datetime64[ns]'), dims='mid_date').chunk(
            chunks=self.ds.chunks['mid_date'])
        self.ds['date2'] = xr.DataArray(np.array(date2).astype('datetime64[ns]'), dims='mid_date').chunk(
            chunks=self.ds.chunks['mid_date'])
        del date1, date2

        if pick_date is not None:  # Temporal subset between two dates
            self.ds = self.ds.where(
                ((self.ds['date1'] >= np.datetime64(pick_date[0])) & (
                        self.ds['date2'] <= np.datetime64(pick_date[1]))).compute(),
                drop=True)
        del pick_date

        self.ds = self.ds.assign_coords(
            mid_date=np.array(self.ds['date1'] + (self.ds['date2'] - self.ds['date1']) // 2))

        self.nx = self.ds['x'].sizes['x']
        self.ny = self.ds['y'].sizes['y']
        self.nz = self.ds['mid_date'].sizes['mid_date']

        # Drop variables not in the specified list
        variables_to_keep = ['vx', 'vy', 'mid_date', 'x', 'y', 'date1', 'date2']
        self.ds = self.ds.drop_vars([var for var in self.ds.variables if var not in variables_to_keep])
        self.ds = self.ds.transpose('mid_date', 'y', 'x')

        # Store the variable in xarray dataset
        self.ds['sensor'] = xr.DataArray(['Pleiades'] * len(self.ds['mid_date']), dims='mid_date').chunk(
            chunks=self.ds.chunks['mid_date'])
        self.ds['source'] = xr.DataArray(['IGE'] * self.nz, dims='mid_date').chunk(
            chunks=self.ds.chunks['mid_date'])
        self.ds['vy'] = -self.ds['vy']

        # Pick sensors or temporal baselines
        if pick_sensor is not None:
            self.ds = self.ds.sel(mid_date=self.ds['sensor'].isin(pick_sensor))
        if pick_temp_bas is not None:
            self.ds = self.ds.sel(
                mid_date=(pick_temp_bas[0] < ((self.ds['date2'] - self.ds['date1']) / np.timedelta64(1, 'D'))) & (
                        ((self.ds['date2'] - self.ds['date1']) / np.timedelta64(1, 'D')) < pick_temp_bas[1]))

    def load_charrier(self, filepath, conf=False, pick_date=None, subset=None,
                      pick_sensor=None, pick_temp_bas=None, buffer=None,
                      verbose=False, proj='EPSG:4326'):
        """
        Load a cube dataset written by L.Charrier et al.
        :param filepath: str or None, filepath of the dataset, if None the code will search which
        :param conf: True or False, if True convert the error in confidence between 0 and 1
        :param pick_date: a list of 2 string yyyy-mm-dd, pick the data between these two date
        :param subset: a list of 4 float, these values are used to give a subset of the dataset : [xmin,xmax,ymax,ymin]
        :param pick_sensor: a list of strings, pick only the corresponding sensors
        :param pick_temp_bas: a list of 2 integer, pick only the data which have a temporal baseline between these two integers
        :param buffer: a list of 3 float, the first is the longitude, the second the latitude of the central point, the last is the buffer around which the subset will be performed (in pixels)
        :param proj: str, projection of the buffer or subset which is given, e.g. EPSG:4326
        :param verbose: bool, display some text
        :return: cube_data_class object where cube_data_class.ds is an xarray.DataArray
        """

        if verbose:
            print(filepath)
        self.filedir = os.path.dirname(filepath)
        self.filename = os.path.basename(filepath)  # name of the netcdf file
        if self.ds.author == 'J. Mouginot, R.Millan, A.Derkacheva_aligned':
            self.author = 'IGE'  # name of the author
        else:
            self.author = self.ds.author

        self.source = self.ds.source
        del filepath

        if subset is not None:  # crop according to 4 coordinates
            self.subset(proj, subset)

        elif buffer is not None:  # crop the dataset around a given pixel, according to a given buffer
            self.buffer(proj, buffer)

        if pick_date is not None:  # Temporal subset between two dates
            self.ds = self.ds.where(
                ((self.ds['date1'] >= np.datetime64(pick_date[0])) & (
                        self.ds['date2'] <= np.datetime64(pick_date[1]))).compute(),
                drop=True)
        del pick_date

        self.nx = self.ds['x'].sizes['x']
        self.ny = self.ds['y'].sizes['y']
        self.nz = self.ds['mid_date'].sizes['mid_date']

        # Pick sensors or temporal baselines
        if pick_sensor is not None:
            self.ds = self.ds.sel(mid_date=self.ds['sensor'].isin(pick_sensor))

        if pick_temp_bas is not None:
            self.ds = self.ds.sel(
                mid_date=(pick_temp_bas[0] < ((self.ds['date2'] - self.ds['date1']) / np.timedelta64(1, 'D'))) & (
                        ((self.ds['date2'] - self.ds['date1']) / np.timedelta64(1, 'D')) < pick_temp_bas[1]))

        if conf and 'confx' not in self.ds.data_vars:  # convert the errors into confidence indicators between 0 and 1
            minconfx = np.nanmin(self.ds['errorx'].values[:])
            maxconfx = np.nanmax(self.ds['errorx'].values[:])
            minconfy = np.nanmin(self.ds['errory'].values[:])
            maxconfy = np.nanmax(self.ds['errory'].values[:])
            errorx = 1 - (self.ds['errorx'].values - minconfx) / (maxconfx - minconfx)
            errory = 1 - (self.ds['errory'].values - minconfy) / (maxconfy - minconfy)
            self.ds['errorx'] = xr.DataArray(errorx,
                                             dims=['mid_date', 'y', 'x'],
                                             coords={'mid_date': self.ds.mid_date, 'y': self.ds.y,
                                                     'x': self.ds.x}).chunk(
                chunks=self.ds.chunks)
            self.ds['errory'] = xr.DataArray(errory,
                                             dims=['mid_date', 'y', 'x'],
                                             coords={'mid_date': self.ds.mid_date, 'y': self.ds.y,
                                                     'x': self.ds.x}).chunk(
                chunks=self.ds.chunks)

        # For cube writen with write_result_TICOI
        if 'source' not in self.ds.variables:
            self.ds['source'] = xr.DataArray([self.ds.author] * self.nz, dims='mid_date').chunk(
                chunks=self.ds.chunks['mid_date'])
        if 'sensor' not in self.ds.variables:
            self.ds['sensor'] = xr.DataArray([self.ds.sensor] * self.nz, dims='mid_date').chunk(
                chunks=self.ds.chunks['mid_date'])

    def load(self, filepath=None, conf=False, pick_date=None, subset=None,
             pick_sensor=None, pick_temp_bas=None, buffer=None, proj=None, chunks={},
             verbose=True):
        """
        Load a cube dataset which could be in format netcdf or zarr
        :param filepath: str or None, filepath of the dataset, if None the code will search which
        :param conf: True or False, if True convert the error in confidence between 0 and 1
        :param pick_date: a list of 2 string yyyy-mm-dd, pick the data between these two date
        :param subset: a list of 4 float, these values are used to give a subset of the dataset : [xmin,xmax,ymax,ymin]
        :param pick_sensor: a list of strings, pick only the corresponding sensors
        :param pick_temp_bas: a list of 2 integer, pick only the data which have a temporal baseline between these two integers
        :param buffer: a list of 3 float, the first is the longitude, the second the latitude of the central point, the last is the buffer around which the subset will be performed (in pixels)
        :param proj: str, projection of the buffer or subset which is given, e.g. EPSG:4326
        :param chunks: dictionary with the size of chunks for each dimension, if chunks=-1 loads the dataset with dask using a single chunk for all arrays. chunks={} loads the dataset with dask using engine preferred chunks if exposed by the backend, otherwise with a single chunk for all arrays, chunks='auto' will use dask auto chunking taking into account the engine preferred chunks.
        :param verbose: bool, display some text
        :return: cube_data_class object where cube_data_class.ds is an xarray.DataArray
        """
        self.__init__()
        with dask.config.set(
                **{"array.slicing.split_large_chunks": False}
        ):  # To avoid creating the large chunks
            if filepath.split(".")[-1] == "nc":
                try:
                    self.ds = xr.open_dataset(filepath, engine="netcdf4", chunks=chunks)
                    if chunks == {}:
                        tc, yc, xc = determine_optimal_chuck_size(
                            self.ds,
                            variable_name="vx",
                            x_dim="x",
                            y_dim="y",
                            verbose=True,
                        )
                        self.ds = self.ds.chunk({"mid_date": tc, "x": xc, "y": yc})
                except (
                        NotImplementedError
                ):  # Can not use auto rechunking with object dtype. We are unable to estimate the size in bytes of object data
                    self.ds = xr.open_dataset(
                        filepath, engine="netcdf4", chunks={}
                    )  # set no chunks
                    if chunks == {}:
                        tc, yc, xc = determine_optimal_chuck_size(
                            self.ds,
                            variable_name="vx",
                            x_dim="x",
                            y_dim="y",
                            verbose=True,
                        )
                        self.ds = self.ds.chunk({"mid_date": tc, "x": xc, "y": yc})

            elif filepath.split(".")[-1] == "zarr":
                if chunks == {}:
                    chunks = "auto"  # change the default value to auto

                self.ds = xr.open_dataset(
                    filepath,
                    decode_timedelta=False,
                    engine="zarr",
                    consolidated=True,
                    chunks=chunks,
                )

        if verbose:
            print("file open")
        if (
                "Author" in self.ds.attrs
        ):  # uniformization of the attribute Author to author
            self.ds.attrs["author"] = self.ds.attrs.pop("Author")

        dico_load = {
            "ITS_LIVE, a NASA MEaSUREs project (its-live.jpl.nasa.gov)": self.load_itslive,
            "J. Mouginot, R.Millan, A.Derkacheva": self.load_millan,
            "J. Mouginot, R.Millan, A.Derkacheva_aligned": self.load_charrier,
            "L. Charrier, L. Guo": self.load_charrier,
            "L. Charrier": self.load_charrier,
            "E. Ducasse": self.load_ducasse,
            "S. Leinss, L. Charrier": self.load_charrier,
        }
        dico_load[self.ds.author](
            filepath,
            pick_date=pick_date,
            subset=subset,
            conf=conf,
            pick_sensor=pick_sensor,
            pick_temp_bas=pick_temp_bas,
            buffer=buffer,
            proj=proj,
        )
        # reorder the coordinates to keep the consistency
        self.ds = self.ds.copy().sortby("mid_date").transpose("x", "y", "mid_date")
        if verbose:
            print(self.ds.author)

    # ====== = ====== CONVERT CUBES DATA TO LIST OR ARRAY ====== = ======
    def sensor_(self):
        return self.ds['sensor'].values.tolist()

    def source_(self):
        return self.ds['source'].values.tolist()

    def temp_base_(self, list=True, format='float'):
        if format == 'D':
            temp = (self.ds['date2'] - self.ds['date1'])
        elif format == 'float':
            # temp = (self.ds['date2'].values-self.ds['date1'].values).astype('timedelta64[D]'))/ np.timedelta64(1, 'D')
            temp = ((self.ds['date2'] - self.ds['date1']) / np.timedelta64(1, 'D'))
        else:
            raise NameError('Please enter format as float or D')
        if list:
            return temp.values.tolist()
        else:
            return temp.values

    def date1_(self):
        return np.asarray(self.ds['date1']).astype('datetime64[D]')

    def date2_(self):
        return np.asarray(self.ds['date2']).astype('datetime64[D]')

    def datec_(self):
        return (self.date1_() + self.temp_base_(list=False, format='D') // 2).astype('datetime64[D]')

    def vv_(self):
        return np.sqrt(self.ds['vx'] ** 2 + self.ds['vy'] ** 2)

    # ====== = ====== PROCESS ON PIXEL BASIS  ====== = ======

    def load_pixel(self, i, j, unit=365, regu=1, coef=1, flags=None, solver='LSMR', interp='nearest', merged=None, proj='EPSG:4326',
                   visual=False, rolling_mean=None, verbose=False):
        '''
        Load data over one pixel
        :param i: int, x coordinate
        :param j: int, y coordinate
        :param unit: int, 365 in the unit is 'm/y' and 1 if the unit is 'm/d'
        :param regu: int or string : regularisation of the solver
        :param solver: string, 'LMSR', 'LMSMR_ini', 'LS_bounded', etc : solver mode
        :param interp: string, 'linear' or 'nearest'
        :param merged: None, or cube_data_class : cube_object to merge with self : the pd dataframe will contain values from self and merged
        :param proj: string EPSG of i,j projection
        :param velo_or_disp: string, 'disp' or 'vel' : if 'disp' return displacements, if 'vel' return velocities
        :param visual: bool, do you want to visualize the results
        :param verbose: bool, do you want to plot some text
        :return: pd dataframe
        '''

        # variables to keep
        var_to_keep = (
            ["date1", "date2", "vx", "vy", "errorx", "errory", "temporal_baseline"]
            if not visual
            else ["date1", "date2", "vx", "vy", "errorx", "errory", "temporal_baseline", "sensor", "source"]
        )

        # coordinates conversion
        # Conversion 165 µs ± 1.98 µs per loop (mean ± std. dev. of 7 runs, 10,000 loops each)
        if proj == 'int':
            data = self.ds.isel(x=i, y=j)[var_to_keep]
        else:
            # Convert coordinates if needed
            if proj == 'EPSG:4326':
                myProj = Proj(self.ds.proj4)
                i, j = myProj(i, j)
                if verbose: print(f'Converted to projection {self.ds.proj4}: {i, j}')
            else:
                if CRS(self.ds.proj4) != CRS(proj):
                    transformer = Transformer.from_crs(CRS(proj), CRS(self.ds.proj4))
                    i, j = transformer.transform(i, j)
                    if verbose: print(f'Converted to projection {self.ds.proj4}: {i, j}')
            # Interpolate only necessary variables and drop NaN values
            if interp == 'nearest':
                data = self.ds.sel(x=i, y=j, method='nearest')[var_to_keep].dropna(
                    dim='mid_date')  # 74.3 ms ± 1.33 ms per loop (mean ± std. dev. of 7 runs, 10 loops each
            else:
                data = self.ds.interp(x=i, y=j, method=interp)[var_to_keep].dropna(
                    dim='mid_date')  # 282 ms ± 12.1 ms per loop (mean ± std. dev. of 7 runs, 1 loop each)
        if flags is not None:
            if isinstance(regu, dict) and isinstance(coef, dict):
                flag = np.round(flags['flags'].sel(x=i, y=j, method='nearest').values)
                regu = regu[flag]
                coef = coef[flag]
                # print(f'pixel:{i} {j} , flag: {flag}, assigned with regu {regu} and coef {coef}')
            else:
                raise ValueError("regu must be a dict if assign_flag is True!")
            
        data_dates = data[['date1', 'date2']].to_array().values.T
        if rolling_mean is None and (
                solver == 'LSMR_ini' or regu == '1accelnotnull' or regu == 'directionxy'):
            mean = np.array(
                [data['vx'].mean(),
                 data['vy'].mean()])
            dates_range = None
        else:  # 1.51 ms ± 12.6 µs per loop (mean ± std. dev. of 7 runs, 1,000 loops each)
            # Load rolling mean for the given pixel, only on the dates available
            dates_range = Construction_dates_range_np(
                data_dates)  # 652 µs ± 3.24 µs per loop (mean ± std. dev. of 7 runs, 1,000 loops each)
            mean = \
            rolling_mean.sel(mid_date=dates_range[:-1] + np.diff(dates_range) // 2, x=i, y=j, method='nearest')[
                ['vx_filt', 'vy_filt']]
            mean = [mean[i].values / unit for i in
                    ['vx_filt', 'vy_filt']]  # convert it to m/day
            
        if visual:
            data_str = data[['sensor', 'source']].to_array().values.T
            data_values = data.drop_vars(['date1', 'date2', 'sensor', 'source']).to_array().values.T
            data = [data_dates, data_values, data_str]
        else:
            data_values = data.drop_vars(['date1', 'date2']).to_array().values.T
            data = [data_dates, data_values]

        # TODO add merge case
        # TODO move this part into the inversion, and calculate the mean, dates_range for whole cube?
        if flags is not None:
            return data, mean, dates_range, regu, coef
        else:
            return data, mean, dates_range

    def coord2pix(self, x, y):
        '''Convert a point in coordinates to a point in pixels'''
        try:
            i = int(np.where(np.round(self.ds['x']).astype('int') == round(x))[0])
            j = int(np.where(np.round(self.ds['y']).astype('int') == round(y))[0])
        except:
            print('exact correspondance between x,y and i,j does not exist')
            i = int(
                (round(x) - round(np.min(self.ds['x'].values))) / (
                        self.ds['x'][1] - self.ds['x'][0]))  # [1,250] -> python index mode [0:249]
            j = int((round(y) - round(np.max(self.ds['y'].values))) / (
                    self.ds['y'][1] - self.ds['y'][0]))  # y et j varient en sens inverse
        return i, j

    # ====== = ====== PROCESS ON CUBE ====== = ======

    def preData_np(
            self,
            i=None,
            j=None,
            smooth_method="gaussian",
            s_win=3,
            t_win=90,
            sigma=3,
            order=3,
            unit=365,
            delete_outliers=None,
            flags=None,
            regu=1,
            proj="EPSG:4326",
            velo_or_disp="velo",
            verbose=False,
    ):
        """
        Preprocess data to be processed on cube
        :param i: int, x-coordinate of the considered pixel
        :param j: int, y-coordinate of the considered pixel
        :param smooth_method: string, ("gaussian", "median", "emwa", "savgol")
        :param s_win: int, size of the spatial window
        :param t_win: int, size of the temporal window, required for 
        :param sigma: int, size of the gaussian window
        :param order: int, order of the savgol smoothing
        :param unit: int, 365 of the unit is m/y 1 if the unit is m/d
        :param delete_outliers: None or int, if int delete all velocities which a quality indicator higher than delete_outliers
        :param regu: int or string : regularisation of the solver
        :param proj: string EPSG of i,j projection
        :param velo_or_disp: string, 'disp' or 'velo' to indicate the type of the observations : 'disp' mean that self contain displacements values and 'velo' mean it contains velocity
        :param verbose: bool, do you want to plot some text
        :return:
        """

        def loop_rolling(da_arr, mid_dates, date_range, smooth_method="gaussian", s_win=3, t_win=90, sigma=3, order=3, time_axis=2,verbose=False):
            """
            A function to calculate spatial mean, resample data, and calculate exponential smoothed velocity.

            Parameters:
            - array: input dask.array data
            - dates: time labels for input array, in datetime format, should have same length as array
            - s_win: window size for spatial average (default is 3)
            - t_win: time window size for ewma smoothing (default is 90)
            - sigma: standard deviation for gaussian filter (default is 3)
            - radius: radius for gaussian filter (default is 90)
            - time_axis: optional parameter for time axis (default is 2)

            Returns:
            - dask array with exponential smoothed velocity
            """

            from dask.array.lib.stride_tricks import sliding_window_view

            # calculate the mean of the velocity over the spatial window
            if verbose: start = time.time()
            # chunk size : ((10, 2), (20, 4), (61366,))
            spatial_mean = da.nanmean(sliding_window_view(da_arr.data, (s_win, s_win), axis=(0, 1)), axis=(-1, -2))
            spatial_mean = da.pad(
                spatial_mean,
                ((s_win // 2, s_win // 2), (s_win // 2, s_win // 2), (0, 0)),
                mode="edge",
            )
            # chunk size of spatial mean becomes after the pading: ((1, 9, 1, 1), (1, 20, 2, 1), (61366,))

            date_out = date_range[:-1] + np.diff(date_range) // 2

            """
            import matplotlib.pyplot as plt
            f, ax = plt.subplots(1, 1, figsize=(12, 6))
            mid_date = cube['mid_date'].values
            ax.scatter(mid_date, series, marker='_', s=15, color='gray')
            ax.scatter(date_out, gaussian_filt, marker='v', s=15, color='blue')
            ax.scatter(date_out, median_filt, marker='^', s=15, color='green')
            ax.scatter(date_out, savgol_filt, marker='p', s=15, color='orange')
            ax.scatter(date_out, ewm_filt, marker='o', s=15, color='purple')
            ax.legend(['Observed', 'Gaussian', 'Median', 'SavGol', 'EWMA'], loc='upper left')
            f.savefig('compasion_different_smoother.png')
            """
            
            with ProgressBar():
<<<<<<< HEAD
                ewm_smooth = dask_smooth_wrapper(spatial_mean, mid_dates, t_out=date_out, method=smooth_method,
=======
                ewm_smooth = dask_smooth_wrapper(spatial_mean, mid_dates, t_out=date_out, smooth_method=smooth_method,
>>>>>>> b74c071f
                                                 sigma=sigma, t_win=t_win, order=order, axis=time_axis).compute()

            if verbose: print(f'Smoothing observations took {round((time.time() - start), 1)} s')

            return ewm_smooth.compute(), np.unique(date_out)
        
        
        def loop_rolling2(da_arr, mid_dates, date_range, smooth_method="gaussian", s_win=3, t_win=90, sigma=3, order=3, baseline=None, time_axis=2,verbose=False):
            """
            A function to calculate spatial mean, resample data, and calculate exponential smoothed velocity.

            Parameters:
            - array: input dask.array data
            - dates: time labels for input array, in datetime format, should have same length as array
            - s_win: window size for spatial average (default is 3)
            - t_win: time window size for ewma smoothing (default is 90)
            - sigma: standard deviation for gaussian filter (default is 3)
            - radius: radius for gaussian filter (default is 90)
            - time_axis: optional parameter for time axis (default is 2)

            Returns:
            - dask array with exponential smoothed velocity
            """

            from dask.array.lib.stride_tricks import sliding_window_view

            date_out = date_range[:-1] + np.diff(date_range) // 2
            if verbose: start = time.time()
            
            if baseline is not None:
                baseline = baseline.compute()
                idx = np.where(baseline < 700 )
                mid_dates = mid_dates.isel(mid_date=idx[0])
                da_arr = da_arr.isel(mid_date=idx[0])
            
            with ProgressBar():
                ewm_smooth = dask_smooth_wrapper(da_arr.data, mid_dates, t_out=date_out, method=smooth_method, 
                                                 sigma=sigma, t_win=t_win, order=order, axis=time_axis).compute()

            if verbose: print(f'Smoothing observations took {round((time.time() - start), 1)} s')
            
            spatial_mean = da.nanmean(sliding_window_view(ewm_smooth, (s_win, s_win), axis=(0, 1)), axis=(-1, -2))
            spatial_mean = da.pad(
                spatial_mean,
                ((s_win // 2, s_win // 2), (s_win // 2, s_win // 2), (0, 0)),
                mode="edge",
            )
            
            # chunk size of spatial mean becomes after the pading: ((1, 9, 1, 1), (1, 20, 2, 1), (61366,))
            
            # ewm_smooth1 = ewm_smooth.compute()
            # smoothed = ewm_smooth1[145, 159, :]
            # spatial_mean1 = spatial_mean.compute()
            # filtered = spatial_mean1[145, 159, :]
            # import matplotlib.pyplot as plt
            # f, ax = plt.subplots(1, 1, figsize=(12, 6))
            # mid_date = cube['mid_date'].values
            # ax.scatter(mid_date, series, marker='o', s=15, color='gray')
            # ax.scatter(date_out, smoothed, marker='v', s=15, color='blue')
            # ax.scatter(date_out, filtered, marker='^', s=15, color='red')
            # ax.legend(['Observed', 'rolling', 'spatial'], loc='upper left')
            # f.savefig('comparison between original and smoothed 2.png')

            """
            import matplotlib.pyplot as plt
            f, ax = plt.subplots(1, 1, figsize=(12, 6))
            mid_date = cube['mid_date'].values
            ax.scatter(mid_date, series, marker='_', s=15, color='gray')
            ax.scatter(date_out, gaussian_filt, marker='v', s=15, color='blue')
            ax.scatter(date_out, median_filt, marker='^', s=15, color='green')
            ax.scatter(date_out, savgol_filt, marker='p', s=15, color='orange')
            ax.scatter(date_out, ewm_filt, marker='o', s=15, color='purple')
            ax.legend(['Observed', 'Gaussian', 'Median', 'SavGol', 'EWMA'], loc='upper left')
            f.savefig('compasion_different_smoother.png')
            """
            


            return spatial_mean.compute(), np.unique(date_out)

              
        if i is not None and j is not None:
            if verbose: print("Clipping dataset to individual pixel: (x, y) = ({},{})".format(i, j))
            buffer = (s_win + 2) * (self.ds["x"][1] - self.ds["x"][0])
            self.buffer(proj, [i, j, buffer])
            self.ds = self.ds.unify_chunks()

        # convert all the dimension of the cube
        # TODO: do we need that?
        if CRS(self.ds.proj4) != CRS(proj):
            transformer = Transformer.from_crs(
                CRS(proj), CRS(self.ds.proj4)
            )  # convert the coordinates from proj to self.ds.proj4
            self.ds = self.ds.assign_coords(
                x=transformer.transform_x(self.ds.x, self.ds.y),
                y=transformer.transform_y(self.ds.x, self.ds.y),
            )
            if verbose:
                print(
                    "transform to projection: {proj} to {proj2}".format(
                        proj=proj, proj2=self.ds.proj4
                    )
                )
        # reorder the coordinates to keep the consistency
        # TODO need to put transpose in load function
        # DONE
        # cube = self.ds.copy().sortby("mid_date").transpose("x", "y", "mid_date")
        cube = self.ds.copy()
<<<<<<< HEAD
        cube["temporal_baseline"] = xr.DataArray((cube["date2"] - cube["date1"]).dt.days.values, dims='mid_date')
        # change the meaning of the velo_or_disp to avoid confusing
        # the rolling smooth should be carried on velocity, while we need displacement during inversion
        if velo_or_disp == "disp":  # to provide displacement values
=======

        # the rolling smooth should be carried on velocity, while we need displacement during inversion
        if velo_or_disp == "disp":  # to provide velocity values
            cube["temporal_baseline"] = xr.DataArray((cube["date2"] - cube["date1"]).dt.days.values, dims='mid_date')
>>>>>>> b74c071f
            cube["vx"] = cube["vx"] / cube["temporal_baseline"] * unit
            cube["vy"] = cube["vy"] / cube["temporal_baseline"] * unit

        # delete_outliers = 'median_angle'
        # TODO outlier removal, needs to complete
<<<<<<< HEAD
        if flags is not None:
            if isinstance(regu, dict):
                regu = list(regu.values())
            else:
                raise ValueError("regu must be a dict if assign_flag is True!")
        else:
            regu = list(regu)
        
        if delete_outliers == "median_angle":
            start = time.time()
            vx_mean = cube["vx"].median(dim=['mid_date'])
            vy_mean = cube["vy"].median(dim=['mid_date'])

            mean_magnitude = np.sqrt(vx_mean ** 2 + vy_mean ** 2)
            cube_magnitude = np.sqrt(cube["vx"] ** 2 + cube["vy"] ** 2)

            # Check if magnitudes are greater than a threshold (tolerance) to avoid division by zero
            tolerance = 1e-6
            valid_magnitudes = (cube_magnitude > tolerance).compute()

            # Calculate the dot product of mean velocity vector and individual velocity vectors
            cube_bis = cube[['vx', 'vy']].where(valid_magnitudes, drop=True)
            cube_magnitude = np.sqrt(cube_bis["vx"] ** 2 + cube_bis["vy"] ** 2)
            dot_product = (vx_mean * cube_bis["vx"] + vy_mean * cube_bis["vy"])

            # Calculate the angle condition
            angle_condition = (dot_product / (mean_magnitude * cube_magnitude) > np.sqrt(2) / 2).compute()

            # Apply the angle condition to filter the cube
            # cube_bis = cube_bis.where(angle_condition, drop=True)
            if flags is not None:
                flag_condition = (flags == 0)
                angle_condition = angle_condition.where(flag_condition['flags'].T, True, False).compute()
            
            
            cube[['vx', 'vy']] = cube_bis[['vx', 'vy']].where(angle_condition, drop=True)

            del cube_magnitude, mean_magnitude, angle_condition, cube_bis
            print(f'time to delete outliers: {round((time.time() - start), 1)} s')
=======
        if delete_outliers == "median_angle":#316 ms ± 15.2 ms per loop (mean ± std. dev. of 7 runs, 1 loop each
            vx_mean = cube["vx"].mean(dim=['mid_date'])
            vy_mean = cube["vy"].mean(dim=['mid_date'])

            mean_magnitude = np.sqrt(vx_mean ** 2 + vy_mean ** 2)
            cube_magnitude = np.sqrt(cube["vx"] ** 2 + cube["vy"] ** 2)
    
            # Check if magnitudes are greater than a threshold (tolerance) to avoid division by zero
            tolerance = 1e-6
            valid_magnitudes = (cube_magnitude > tolerance).compute()
    
            # Calculate the dot product of mean velocity vector and individual velocity vectors
            cube_bis = cube.where(valid_magnitudes, drop=True)
            cube_magnitude = np.sqrt(cube_bis["vx"] ** 2 + cube_bis["vy"] ** 2)
            dot_product = (vx_mean * cube_bis["vx"] + vy_mean * cube_bis["vy"])
    
            # Calculate the angle condition
            angle_condition = (dot_product / (mean_magnitude * cube_magnitude) > np.sqrt(2) / 2).compute()
    
            # Apply the angle condition to filter the cube
            t = cube_bis.where(angle_condition, drop=True)

            del angle, angle_condition,cube_bis
>>>>>>> b74c071f
        elif isinstance(delete_outliers, int):
            cube = cube.where(
                (cube["errorx"] < delete_outliers)
                & (cube["errory"] < delete_outliers)
            )

        if ("1accelnotnull" in regu or "directionxy" in regu
        ):
            date_range = np.sort(np.unique(np.concatenate((cube['date1'].values, cube['date2'].values), axis=0)))
            if verbose:start = time.time()
            vx_filtered, dates_uniq = loop_rolling2(
                cube["vx"],
                cube["mid_date"],
                date_range,
                smooth_method=smooth_method,
                s_win=s_win,
                t_win=t_win,
                sigma=sigma,
                order=order,
                time_axis=2,
            )
            vy_filtered, dates_uniq = loop_rolling2(
                cube["vy"],
                cube["mid_date"],
                date_range,
                smooth_method=smooth_method,
                s_win=s_win,
                t_win=t_win,
                sigma=sigma,
                order=order,
                time_axis=2,
            )

            # the time dimension of the smoothed velocity observations is different from the original,
            # which is because of the possible dublicate mid_date of different image pairs...
            obs_filt = xr.Dataset(
                data_vars=dict(
                    vx_filt=(["x", "y", "mid_date"], vx_filtered),
                    vy_filt=(["x", "y", "mid_date"], vy_filtered),
                ),
                coords=dict(
                    x=(["x"], self.ds.x.data),
                    y=(["y"], self.ds.y.data),
                    mid_date=dates_uniq,
                ),
                attrs=dict(
                    description="Smoothed velocity observations",
                    units="m/y",
                    projection=self.ds.proj4,
                ),
            )
            obs_filt.load()
            del vx_filtered, vy_filtered



            if verbose:print(
                "Calculating smoothing mean of the observations completed in {:.2f} seconds".format(
                    time.time() - start
                )
            )
        else:
            obs_filt = None

        # unify the observations to displacement
        # to provide displacement values during inversion
<<<<<<< HEAD
=======
        cube["temporal_baseline"] = xr.DataArray((cube["date2"] - cube["date1"]).dt.days.values, dims='mid_date')
>>>>>>> b74c071f
        cube["vx"] = cube["vx"] * cube["temporal_baseline"] / unit
        cube["vy"] = cube["vy"] * cube["temporal_baseline"] / unit

        if "errorx" not in cube.variables:
            cube["errorx"] = (
                ("mid_date", "x", "y"),
                np.ones((len(cube["mid_date"]), len(cube["x"]), len(cube["y"]))),
            )
            cube["errory"] = (
                ("mid_date", "x", "y"),
                np.ones((len(cube["mid_date"]), len(cube["x"]), len(cube["y"]))),
            )

        self.ds = cube.load() #crash memory without loading

        # TODO calculate the mean, std, dates_range here for the whole cube
        return obs_filt

    def align_cube(self, cube2, unit='m/y', reproj_vel=True, reproj_coord=True, interp_method='cubic_spline'):
        """
         Reproject a cube2 to match the resolution, projection, and region of self, using a bilinear interpolation
        :param cube2: cube_data_classxr, cube2 to align to self
        :param unit: string, 'm/y' or 'm/d'
        :param reproj_vel: bool, if the velocity have to be reprojected -> it will modify their value
        :return: cube_data_classxr, cube2 aligned to self
        """

        if unit == 'm/y':
            conversion = 365
        elif unit == 'm/d':
            conversion = 1
        else:
            raise NameError('Please enter unit as m/d or m/y')

        if reproj_vel:  # if the velocity components have to be reprojected in the new projection system
            grid = np.meshgrid(cube2.ds['x'], cube2.ds['y'])
            temp = cube2.temp_base_()
            endx = np.array([(np.ma.masked_invalid(cube2.ds['vx'][z]) * temp[z] / conversion) + grid[0] for z in
                             range(
                                 cube2.nz)])  # localisation of the final coordinate of each pixel displaced by the corresponding velocity vector, in x
            endy = np.array(
                [(np.ma.masked_invalid(cube2.ds['vy'][z]) * temp[z] / conversion) + grid[1] for z in
                 range(
                     cube2.nz)])  # localisation of the final coordinate of each pixel displaced by the corresponding velocity vector, in y

            # reprojection of the final coordinate of each pixel displaced by the corresponding velocity vector
            transformer = Transformer.from_crs(cube2.ds.proj4, self.ds.proj4)
            t = np.array([transformer.transform(endx[z], endy[z]) for z in range(cube2.nz)])
            del endx, endy

            # Computation of the difference between final and oringinal coordinates in the new system
            grid = transformer.transform(grid[0], grid[1])
            vx = np.array([(grid[0] - t[z, 0, :, :]) / temp[z] * conversion for z in
                           range(cube2.nz)])  # positive toward the West
            vy = np.array([(t[z, 1, :, :] - grid[1]) / temp[z] * conversion for z in
                           range(cube2.nz)])  # positive toward the North
            cube2.ds['vx'] = xr.DataArray(vx.astype('float32'), dims=['mid_date', 'y', 'x'],
                                          coords={'mid_date': cube2.ds.mid_date, 'y': cube2.ds.y, 'x': cube2.ds.x})
            cube2.ds['vx'].encoding = {'vx': {'dtype': 'float32', 'scale_factor': 0.1, 'units': 'm/y'}}
            cube2.ds['vy'] = xr.DataArray(vy.astype('float32'), dims=['mid_date', 'y', 'x'],
                                          coords={'mid_date': cube2.ds.mid_date, 'y': cube2.ds.y, 'x': cube2.ds.x})
            cube2.ds['vy'].encoding = {'vy': {'dtype': 'float32', 'scale_factor': 0.1, 'units': 'm/y'}}
            del vx, vy
        if reproj_coord:
            # Convert the system of coordinate and ajust the spatial resolution of the cube2 to match the resolution, projection, and region of self, using a bilinear interpolation
            cube2.ds = cube2.ds.rio.write_crs(cube2.ds.proj4)
            self.ds = self.ds.rio.write_crs(self.ds.proj4)
            cube2.ds = cube2.ds.rio.reproject_match(self.ds, resampling=rasterio.enums.Resampling.average)
            # Update of cube_data_classxr attributes
            cube2.ds = cube2.ds.assign_attrs({'proj4': self.ds.proj4})
            # cube2.ds = cube2.ds.rio.write_crs(cube2.proj4, inplace=True)
            cube2.nx = cube2.ds.dims['x']
            cube2.ny = cube2.ds.dims['y']
            cube2.ds = cube2.ds.transpose('mid_date', 'y', 'x')
            cube2.ds = cube2.ds.assign_coords({"x": self.ds.x, "y": cube2.ds.y})
        cube2.ds = cube2.ds.assign_attrs({'author': f'{cube2.ds.author}_aligned'})

        return cube2

    def write_result_TICOI(self, result, source, sensor, filename='Time_series', savepath=None, result_quality=None,
                           verbose=False):
        """
        Write the result from TICOI, stored in result, in an xarray dataset matching the conventions CF-1.10
        http://cfconventions.org/Data/cf-conventions/cf-conventions-1.10/cf-conventions.pdf
        units has been changed to unit, since it was producing an error while wirtting the netcdf file
        :param result: list of pd xarray, resulut from the TICOI method
        :param source: string, name of the source
        :param sensor: string, sensors which have been used
        :param filename: string, filename of file to saved
        :param savepath: string, path where to saved the file
        :return:
        """

        non_null_results = [result[i * self.ny + j]['vx'].shape[0] for i in range(self.nx) for j in range(self.ny)
                            if
                            result[i * self.ny + j]['vx'].shape[
                                0] != 0]  # temporal size of the results which are not empty
        first_date_results = [result[i * self.ny + j]['First_date'].iloc[0] for i in range(self.nx) for j in
                              range(self.ny) if
                              result[i * self.ny + j]['vx'].shape[
                                  0] != 0]  # temporal size of the results which are not empty
        if len(non_null_results) == 0:
            return 'There is no results to write and/or save'

        if np.min(non_null_results) == np.max(non_null_results) and all(
                element == first_date_results[0] for element in
                first_date_results):  # if the dates of the results are the same for every pixels
            Non_null_el = next((element for element in result if element.shape[0] != 0),
                               None)  # First result array which is not empty, and have size corresponding to the time period common between every pixels
            del non_null_results, first_date_results
            print('Same time dimension for every pixels')
        else:
            print('Not the same time dimension for every pixels')
            raise ValueError('Not the same time dimension for every pixels')

        cubenew = cube_data_class()
        time = Non_null_el['First_date'] + (Non_null_el['Second_date'] - Non_null_el['First_date']) // 2
        cubenew.ds['date1'] = xr.DataArray(Non_null_el['First_date'], dims='mid_date', coords={'mid_date': time})
        cubenew.ds['date1'].attrs = {'standard_name': 'first_date', 'unit': 'days',
                                     'long_name': 'first date between which the velocity is estimated'}
        cubenew.ds['date2'] = xr.DataArray(Non_null_el['Second_date'], dims='mid_date', coords={'mid_date': time})
        cubenew.ds['date2'].attrs = {'standard_name': 'second_date', 'unit': 'days',
                                     'long_name': 'second date between which the velocity is estimated'}

        long_name = ['velocity in the East/West direction [m/y]', 'velocity in the North/South direction [m/y]',
                     'number of Y observations which have contributed to estimate each value in X (it corresponds to A.dot(weight)) in the East/West direction',
                     'number of Y observations which have contributed to estimate each value in X (it corresponds to A.dot(weight)) in the North/South direction']
        short_name = ['x_velocity', 'y_velocity', 'x_countx', 'x_county']
        if result_quality is not None and 'X_contribution' in result_quality:
            variables = ['vx', 'vy', 'x_countx', 'x_county']
        else:
            variables = ['vx', 'vy']
        for i, var in enumerate(variables):
            result_arr = np.array(
                [result[i * self.ny + j][var] if result[i * self.ny + j][var].shape[
                                                     0] != 0 else pd.Series(
                    np.full(Non_null_el.shape[0], np.nan)) for i in range(self.nx) for j in range(self.ny)])
            result_arr = result_arr.reshape((self.nx, self.ny, len(time)))
            cubenew.ds[var] = xr.DataArray(result_arr, dims=['x', 'y', 'mid_date'],
                                           coords={'x': self.ds['x'], 'y': self.ds['y'], 'mid_date': time})
            cubenew.ds[var] = cubenew.ds[var].transpose('mid_date', 'y', 'x')
            cubenew.ds[var].attrs = {'standard_name': short_name[i], 'unit': 'm/y', 'long_name': long_name[i]}

        if result_quality is not None and 'Norm_residual' in result_quality:
            long_name = ['Residual from the inversion AX=Y, where Y is the displacement in the direction Est/West [m]',
                         'Residual from the regularisation term for the displacement in the direction Est/West [m]',
                         'Residual from the inversion AX=Y, where Y is the displacement in the direction North/South [m]',
                         'Residual from the regularisation term for the displacement in the direction North/South [m]']
            short_name = ['ResidualAXY_dx', 'ResidualRegu_dx', 'ResidualAXY_dy', 'ResidualRegu_dy']
            for k in range(0, 4):
                result_arr = np.array(
                    [result[i * self.ny + j]['NormR'][k] if result[i * self.ny + j]['NormR'].shape[
                                                                0] != 0 else np.nan for i in range(self.nx) for j in
                     range(self.ny)])
                result_arr = result_arr.reshape((self.nx, self.ny))
                cubenew.ds[short_name[k]] = xr.DataArray(result_arr, dims=['x', 'y'],
                                                         coords={'x': self.ds['x'], 'y': self.ds['y']})
                cubenew.ds[short_name[k]] = cubenew.ds[short_name[k]].transpose('y', 'x')
                cubenew.ds[short_name[k]].attrs = {'standard_name': short_name[k], 'unit': 'm',
                                                   'long_name': long_name[k]}
        if result_quality is not None and 'Error_propagation' in result_quality:
            long_name = [
                'Error propagated for the displacement in the direction Est/West',
                'Error propagated for  the displacement in the direction North/South [m]']
            short_name = ['Error_x', 'Error_y']
            for var in short_name:
                result_arr = np.array(
                    [result[i * self.ny + j][var] if result[i * self.ny + j][var].shape[
                                                         0] != 0 else np.nan for i in range(self.nx) for j in
                     range(self.ny)])
                result_arr = result_arr.reshape((self.nx, self.ny))
                cubenew.ds[short_name[k]] = xr.DataArray(result_arr, dims=['x', 'y'],
                                                         coords={'x': self.ds['x'], 'y': self.ds['y']})
                cubenew.ds[short_name[k]] = cubenew.ds[short_name[k]].transpose('y', 'x')
                cubenew.ds[short_name[k]].attrs = {'standard_name': short_name[k], 'unit': 'm',
                                                   'long_name': long_name[k]}

        del Non_null_el, long_name, result_arr
        cubenew.ds['x'] = self.ds['x']
        cubenew.ds['x'].attrs = {'standard_name': 'projection_x_coordinate', 'unit': 'm',
                                 'long_name': 'x coordinate of projection'}
        cubenew.ds['y'] = self.ds['y']
        cubenew.ds['y'].attrs = {'standard_name': 'projection_y_coordinate', 'unit': 'm',
                                 'long_name': 'y coordinate of projection'}
        cubenew.ds['mid_date'] = time.to_numpy()
        cubenew.ds['mid_date'].attrs = {'standard_name': 'central_date', 'unit': 'days',
                                        'description': 'the date in the middle of the two dates between which a velocity is computed'}
        cubenew.ds['grid_mapping'] = self.ds.proj4
        cubenew.ds.attrs = {'Conventions': 'CF-1.10', 'title': 'Ice velocity time series',
                            'institution': 'Université Grenoble Alpes',
                            'references': 'Charrier, L., Yan, Y., Koeniguer, E. C., Leinss, S., & Trouvé, E. (2021). Extraction of velocity time series with an optimal temporal sampling from displacement observation networks. IEEE Transactions on Geoscience and Remote Sensing, 60, 1-10.\n Charrier, L., Yan, Y., Koeniguer, E. C., Trouve, E., Mouginot, J., & Millan, R. (2022, June). Fusion of multi-temporal and multi-sensor ice velocity observations. In International Annals of the Photogrammetry, Remote Sensing and Spatial Information Sciences.',
                            'source': source, 'sensor': sensor, 'proj4': self.ds.proj4, 'author': 'L. Charrier',
                            'history': f'Created on the {date.today()}'}
        cubenew.nx = self.nx
        cubenew.ny = self.ny
        cubenew.nz = cubenew.ds['mid_date'].sizes['mid_date']
        cubenew.filename = filename

        if savepath is not None:  # save the dataset to a netcdf file
            cubenew.ds.to_netcdf(f'{savepath}/{filename}.nc')
            if verbose: print(f'Saved to {savepath}/{filename}.nc')

        return cubenew

    def write_result_TICO(self, result, source, sensor, filename='Time_series', savepath=None, result_quality=None,
                          verbose=False):
        """
        Write the result from TICOI, stored in result, in an xarray dataset matching the conventions CF-1.10
        http://cfconventions.org/Data/cf-conventions/cf-conventions-1.10/cf-conventions.pdf
        units has been changed to unit, since it was producing an error while wirtting the netcdf file
        :param result: list of pd xarray, resulut from the TICOI method
        :param source: string, name of the source
        :param sensor: string, sensors which have been used
        :param filename: string, filename of file to saved
        :param savepath: string, path where to saved the file
        :return:
        """
        cubenew = cube_data_class()
        cubenew.ds['x'] = self.ds['x']
        cubenew.ds['x'].attrs = {'standard_name': 'projection_x_coordinate', 'unit': 'm',
                                 'long_name': 'x coordinate of projection'}
        cubenew.ds['y'] = self.ds['y']
        cubenew.ds['y'].attrs = {'standard_name': 'projection_y_coordinate', 'unit': 'm',
                                 'long_name': 'y coordinate of projection'}

        long_name = ['first date between which the velocity is estimated',
                     'second date between which the velocity is estimated',
                     'displacement in the East/West direction [m]', 'displacement in the North/South direction [d]',
                     'number of Y observations which have contributed to estimate each value in X (it corresponds to A.dot(weight)) in the East/West direction',
                     'number of Y observations which have contributed to estimate each value in X (it corresponds to A.dot(weight)) in the North/South direction']
        short_name = ['first_date', 'second_date', 'x_displacement', 'y_displacement', 'x_countx', 'x_county']
        unit = ['days', 'days', 'm', 'm', 'no unit', 'no unit']

        # Build cumulative displacement time series
        df_list = [reconstruct_Common_Ref(df[1], result_quality) for df in result]

        # List of the reference date, i.e. the first date of the cumulative displacement time series
        result_arr = np.array(
            [df_list[i]['Ref_date'][0] for i in range(len(df_list))]).reshape((self.nx, self.ny))
        cubenew.ds['reference_date'] = xr.DataArray(result_arr, dims=['x', 'y'],
                                                    coords={'x': self.ds['x'], 'y': self.ds['y']})
        cubenew.ds['reference_date'].attrs = {'standard_name': 'reference_date', 'unit': 'days',
                                              'description': 'first date of the cumulative displacement time series'}

        # Retrieve the list a second date in the whole data cube
        Second_date_list = list(set(list(itertools.chain.from_iterable([df['Second_date'].values for df in df_list]))))
        Second_date_list.sort()

        # reindex each dataframe according to the list of second date, so that each dataframe have the same temporal size
        df_list2 = []
        for i, df in enumerate(df_list):
            df.index = df['Second_date']
            df_list2.append(df.reindex(Second_date_list))
        del df_list

        # name of variable to store
        if result_quality is not None and 'X_contribution' in result_quality:
            variables = ['dx', 'dy', 'xcountx', 'xcounty']
        else:
            variables = ['dx', 'dy']

        warnings.filterwarnings("ignore",
                                category=UserWarning)  # to avoid the warning  UserWarning: Converting non-nanosecond precision datetime values to nanosecond precision. This behavior can eventually be relaxed in xarray, as it is an artifact from pandas which is now beginning to support non-nanosecond precision values. This warning is caused by passing non-nanosecond np.datetime64 or np.timedelta64 values to the DataArray or Variable constructor; it can be silenced by converting the values to nanosecond precision ahead of time.
        # Store each variable
        for i, var in enumerate(variables):
            result_arr = np.array(
                [df_list2[i][var] for i in range(len(df_list2))])
            result_arr = result_arr.reshape((self.nx, self.ny, len(Second_date_list)))
            cubenew.ds[var] = xr.DataArray(result_arr, dims=['x', 'y', 'second_date'],
                                           coords={'x': self.ds['x'], 'y': self.ds['y'],
                                                   'second_date': Second_date_list})
            cubenew.ds[var] = cubenew.ds[var].transpose('second_date', 'y', 'x')
            cubenew.ds[var].attrs = {'standard_name': short_name[i], 'unit': unit[i], 'long_name': long_name[i]}

        cubenew.ds['grid_mapping'] = self.ds.proj4
        cubenew.ds.attrs = {'Conventions': 'CF-1.10', 'title': 'Cumulative displacement time series',
                            'institution': 'Université Grenoble Alpes',
                            'references': 'Charrier, L., Yan, Y., Koeniguer, E. C., Leinss, S., & Trouvé, E. (2021). Extraction of velocity time series with an optimal temporal sampling from displacement observation networks. IEEE Transactions on Geoscience and Remote Sensing, 60, 1-10.\n Charrier, L., Yan, Y., Koeniguer, E. C., Trouve, E., Mouginot, J., & Millan, R. (2022, June). Fusion of multi-temporal and multi-sensor ice velocity observations. In International Annals of the Photogrammetry, Remote Sensing and Spatial Information Sciences.',
                            'source': source, 'sensor': sensor, 'proj4': self.ds.proj4, 'author': 'L. Charrier',
                            'history': f'Created on the {date.today()}'}
        cubenew.nx = self.nx
        cubenew.ny = self.ny
        cubenew.nz = cubenew.ds.dims['second_date']
        cubenew.filename = filename

        if savepath is not None:  # save the dataset to a netcdf file
            cubenew.ds.to_netcdf(f'{savepath}/{filename}.nc')
            if verbose: print(f'Saved to {savepath}/{filename}.nc')

        return cubenew

    def average_cube(self):
        '''

        :return: xr dataset, with vx_mean, the mean of vx and vy_mean the mean of vy
        '''
        ds_mean = xr.Dataset({})
        coords = {'y': self.ds.y, 'x': self.ds.x}
        ds_mean['vx_mean'] = xr.DataArray(self.ds['vx'].mean(dim='mid_date'), dims=['y', 'x'], coords=coords)
        ds_mean['vy_mean'] = xr.DataArray(self.ds['vy'].mean(dim='mid_date'), dims=['y', 'x'], coords=coords)
        return ds_mean

    def compute_heatmap_moving(self, points_heatmap, variable='vv', method_interp='linear',
                               verbose=False, freq='MS', method='mean'):
        """
        Compute a heatmap of the average monthly velocity, average all the velocities which are overlapping a given month

        :param points_heatmap: pd dataframe, Points where the heatmap is to be computed
        :param variable: str, What variable is to be computed ('vx', 'vy' or 'vv')
        :param method_interp:str,  Interpolation method used to determine the value at a specified point from the discrete velocities datas
        :param freq: str, frequency used in the pandas.date_range function (default: 'MS' every first day of the month)
        :param method: str, 'mean' or 'median'

        :return: pandas DataFrame, heatmap values where each line corresponds to a date and each row to a point of the line
        """

        date1 = self.date1_()
        date2 = self.date2_()
        # Create a DateTimeIndex range spanning from the minimum date to the maximum date
        date_range = pd.date_range(np.nanmin(date1), np.nanmax(date2), freq=freq)  # 'MS' for start of each month
        data = np.column_stack((date1, date2))  # Combine date1 and date2 into a single 2D array
        # Sort data according to the first date
        data = np.ma.array(sorted(data, key=lambda date: date[0]))  # sort according to the first date

        # Find the index of the dates that have to be averaged, to get the heatmap
        # Each value of the heatmap corresponds to an average of all the velocities which are overlapping a given period
        save_line = [[] for _ in range(len(date_range) - 1)]
        for i_date, date in enumerate(date_range[:-1]):
            i = 0
            while i < data.shape[0] and date_range[i_date + 1] >= data[i, 0]:
                if date_range[i_date] <= data[i, 1]:
                    save_line[i_date].append(i)
                i += 1
        interval_output = pd.Series(
            [(date_range[k + 1] - date_range[k]) / np.timedelta64(1, 'D') for k in range(date_range.shape[0] - 1)])
        dates_c = date_range[1:] - pd.to_timedelta((interval_output / 2).astype('int'), 'D')
        del interval_output, date_range, data

        def data_temporalpoint(k, points_heatmap):
            '''Get the data at a given spatial point contained in points_heatmap'''
            geopoint = points_heatmap['geometry'].iloc[
                k]  # Return a point at the specified distance along a linear geometric object. # True -> interpretate k/n as fraction and not meters
            i, j = geopoint.x, geopoint.y
            if verbose: print('i,j', i, j)
            if variable == 'vv':
                v = np.sqrt(
                    self.ds['vx'].interp(x=i, y=j, method=method_interp).load() ** 2 + self.ds['vy'].interp(x=i, y=j,
                                                                                                            method="linear").load() ** 2)
            elif variable == 'vx' or variable == 'vy':
                v = self.ds[variable].interp(x=i, y=j, method=method_interp).load()
            data = np.array([date1, date2, v.values], dtype=object).T
            data = np.ma.array(sorted(data, key=lambda date: date[0]))  # sort according to the first date
            return data[:, 2]

        for k in range(len(points_heatmap)):
            if verbose: print('k', k)
            data = data_temporalpoint(k, points_heatmap)
            vvmasked = np.ma.masked_invalid(np.ma.array(data, dtype='float'))
            if method == 'mean':
                vvmean = [np.ma.mean(vvmasked[lines]) for lines in save_line]
            elif method == 'median':
                vvmean = [np.ma.median(vvmasked[lines]) for lines in save_line]

            vvdf = pd.DataFrame(vvmean, index=dates_c, columns=[points_heatmap['distance'].iloc[k] / 1000])
            if k > 0:
                line_df_vv = pd.concat([line_df_vv, vvdf], join='inner', axis=1)
            else:
                line_df_vv = vvdf
        return line_df_vv

    # @jit(nopython=True)
    def NCVV(self):
        '''Return the Normalized Coherence Vector Velocity '''
        return np.array([np.sqrt(np.nansum((self.ds['vx'].isel(x=i, y=j) / np.sqrt(
            self.ds['vx'].isel(x=i, y=j) ** 2 + self.ds['vy'].isel(x=i, y=j) ** 2))) ** 2 + np.nansum((self.ds[
                                                                                                           'vy'].isel(
            x=i, y=j) / np.sqrt(self.ds['vx'].isel(x=i, y=j) ** 2 + self.ds['vy'].isel(x=i, y=j) ** 2))) ** 2) / self.nz
                         for i in
                         range(self.nx) for j in range(self.ny)]).reshape(self.nx, self.ny)<|MERGE_RESOLUTION|>--- conflicted
+++ resolved
@@ -1026,11 +1026,7 @@
             """
             
             with ProgressBar():
-<<<<<<< HEAD
-                ewm_smooth = dask_smooth_wrapper(spatial_mean, mid_dates, t_out=date_out, method=smooth_method,
-=======
                 ewm_smooth = dask_smooth_wrapper(spatial_mean, mid_dates, t_out=date_out, smooth_method=smooth_method,
->>>>>>> b74c071f
                                                  sigma=sigma, t_win=t_win, order=order, axis=time_axis).compute()
 
             if verbose: print(f'Smoothing observations took {round((time.time() - start), 1)} s')
@@ -1139,23 +1135,16 @@
         # DONE
         # cube = self.ds.copy().sortby("mid_date").transpose("x", "y", "mid_date")
         cube = self.ds.copy()
-<<<<<<< HEAD
         cube["temporal_baseline"] = xr.DataArray((cube["date2"] - cube["date1"]).dt.days.values, dims='mid_date')
+        
         # change the meaning of the velo_or_disp to avoid confusing
         # the rolling smooth should be carried on velocity, while we need displacement during inversion
         if velo_or_disp == "disp":  # to provide displacement values
-=======
-
-        # the rolling smooth should be carried on velocity, while we need displacement during inversion
-        if velo_or_disp == "disp":  # to provide velocity values
-            cube["temporal_baseline"] = xr.DataArray((cube["date2"] - cube["date1"]).dt.days.values, dims='mid_date')
->>>>>>> b74c071f
             cube["vx"] = cube["vx"] / cube["temporal_baseline"] * unit
             cube["vy"] = cube["vy"] / cube["temporal_baseline"] * unit
 
         # delete_outliers = 'median_angle'
         # TODO outlier removal, needs to complete
-<<<<<<< HEAD
         if flags is not None:
             if isinstance(regu, dict):
                 regu = list(regu.values())
@@ -1190,36 +1179,10 @@
                 flag_condition = (flags == 0)
                 angle_condition = angle_condition.where(flag_condition['flags'].T, True, False).compute()
             
-            
             cube[['vx', 'vy']] = cube_bis[['vx', 'vy']].where(angle_condition, drop=True)
 
             del cube_magnitude, mean_magnitude, angle_condition, cube_bis
             print(f'time to delete outliers: {round((time.time() - start), 1)} s')
-=======
-        if delete_outliers == "median_angle":#316 ms ± 15.2 ms per loop (mean ± std. dev. of 7 runs, 1 loop each
-            vx_mean = cube["vx"].mean(dim=['mid_date'])
-            vy_mean = cube["vy"].mean(dim=['mid_date'])
-
-            mean_magnitude = np.sqrt(vx_mean ** 2 + vy_mean ** 2)
-            cube_magnitude = np.sqrt(cube["vx"] ** 2 + cube["vy"] ** 2)
-    
-            # Check if magnitudes are greater than a threshold (tolerance) to avoid division by zero
-            tolerance = 1e-6
-            valid_magnitudes = (cube_magnitude > tolerance).compute()
-    
-            # Calculate the dot product of mean velocity vector and individual velocity vectors
-            cube_bis = cube.where(valid_magnitudes, drop=True)
-            cube_magnitude = np.sqrt(cube_bis["vx"] ** 2 + cube_bis["vy"] ** 2)
-            dot_product = (vx_mean * cube_bis["vx"] + vy_mean * cube_bis["vy"])
-    
-            # Calculate the angle condition
-            angle_condition = (dot_product / (mean_magnitude * cube_magnitude) > np.sqrt(2) / 2).compute()
-    
-            # Apply the angle condition to filter the cube
-            t = cube_bis.where(angle_condition, drop=True)
-
-            del angle, angle_condition,cube_bis
->>>>>>> b74c071f
         elif isinstance(delete_outliers, int):
             cube = cube.where(
                 (cube["errorx"] < delete_outliers)
@@ -1286,10 +1249,6 @@
 
         # unify the observations to displacement
         # to provide displacement values during inversion
-<<<<<<< HEAD
-=======
-        cube["temporal_baseline"] = xr.DataArray((cube["date2"] - cube["date1"]).dt.days.values, dims='mid_date')
->>>>>>> b74c071f
         cube["vx"] = cube["vx"] * cube["temporal_baseline"] / unit
         cube["vy"] = cube["vy"] * cube["temporal_baseline"] / unit
 
