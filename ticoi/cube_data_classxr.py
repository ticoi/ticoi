--- conflicted
+++ resolved
@@ -1530,14 +1530,8 @@
                 while len(idx[0]) < 3 * len(date_out) & (
                         select_baseline < 200
                 ):  # Increase the threshold by 30, if the number of observation is lower than 3 times the number of estimated displacement
-<<<<<<< HEAD
-                    # while (len(idx[0]) < 3 * len(
-                    #             date_out)):
                     select_baseline += 30
                     idx = np.where(baseline < select_baseline)
-=======
-                    select_baseline += 30
->>>>>>> 4adb2376
                 mid_dates = mid_dates.isel(mid_date=idx[0])
                 da_arr = da_arr.isel(mid_date=idx[0])
 
