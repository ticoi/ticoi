"""
Class object to store and manipulate velocity observation data

Author : Laurane Charrier Reference: Charrier, L., Yan, Y., Koeniguer, E. C., Leinss, S., & Trouvé, E. (2021).
Extraction of velocity time series with an optimal temporal sampling from displacement observation networks. IEEE
Transactions on Geoscience and Remote Sensing. Charrier, L., Yan, Y., Colin Koeniguer, E., Mouginot, J., Millan, R.,
& Trouvé, E. (2022). Fusion of multi-temporal and multi-sensor ice velocity observations. ISPRS annals of the
photogrammetry, remote sensing and spatial information sciences, 3, 311-318."""

import os
from ticoi.mjd2date import mjd2date  # /ST_RELEASE/UTILITIES/PYTHON/mjd2date.py
import pandas as pd
import dask
from pyproj import Proj, Transformer, CRS
import rasterio.enums
from datetime import date
from ticoi.interpolation_functions import reconstruct_common_ref
import itertools
import warnings
import time
from dask.diagnostics import ProgressBar
from ticoi.inversion_functions import construction_dates_range_np
from ticoi.filtering_functions import *
from typing import Union


# %% ======================================================================== #
#                              CUBE DATA CLASS                                #
# =========================================================================%% #

class cube_data_class:

    def __init__(self):
        self.filedir = ''
        self.filename = ''
        self.nx = 250
        self.ny = 250
        self.nz = 0
        self.author = ''
        self.source = ''
        self.ds = xr.Dataset({})

    def update_dimension(self):
        """
        Update the variable the attribute corresponding to cube dimensions: nx, ny, and nz

        """
        self.nx = self.ds['x'].sizes['x']
        self.ny = self.ds['y'].sizes['y']
        self.nz = self.ds['mid_date'].sizes['mid_date']

    def subset(self, proj: str, subset: list):

        """
        Directly crop the dataset according to 4 coordinates.
        
        :param proj: EPSG system of the coordinates given in subset
        :param subset: A list of 4 float, these values are used to give a subset of the dataset : [xmin,xmax,ymax,ymin]
        """

        if CRS(self.ds.proj4) != CRS(proj):
            transformer = Transformer.from_crs(CRS(proj),
                                               CRS(self.ds.proj4))  # convert the coordinates from proj to self.ds.proj4
            lon1, lat1 = transformer.transform(subset[2], subset[1])
            lon2, lat2 = transformer.transform(subset[3], subset[1])
            lon3, lat3 = transformer.transform(subset[2], subset[1])
            lon4, lat4 = transformer.transform(subset[3], subset[0])
            self.ds = self.ds.sel(x=slice(np.min([lon1, lon2, lon3, lon4]), np.max([lon1, lon2, lon3, lon4])),
                                  y=slice(np.max([lat1, lat2, lat3, lat4]), np.min([lat1, lat2, lat3, lat4])))
            del lon1, lon2, lon3, lon4, lat1, lat2, lat3, lat4
        else:
            self.ds = self.ds.sel(x=slice(np.min([subset[0], subset[1]]), np.max([subset[0], subset[1]])),
                                  y=slice(np.max([subset[2], subset[3]]), np.min([subset[2], subset[3]])))

    def buffer(self, proj: str, buffer: list):

        """
        Directly crop the dataset around a given pixel, according to a given buffer
        
        :param proj: EPSG system of the coordinates given in subset
        :param buffer:  A list of 3 float, the first two
        are the longitude and the latitude of the central point, the last is the buffer size

        """

        if CRS(self.ds.proj4) != CRS(proj):  # Convert the coordinates from proj to self.ds.proj4
            transformer = Transformer.from_crs(CRS(proj), CRS(self.ds.proj4))
            i1, j1 = transformer.transform(buffer[1] + buffer[2],
                                           buffer[0] - buffer[2])
            i2, j2 = transformer.transform(buffer[1] - buffer[2],
                                           buffer[0] + buffer[2])
            i3, j3 = transformer.transform(buffer[1] + buffer[2],
                                           buffer[0] + buffer[2])
            i4, j4 = transformer.transform(buffer[1] - buffer[2],
                                           buffer[0] - buffer[2])
            self.ds = self.ds.sel(x=slice(np.min([i1, i2, i3, i4]), np.max([i1, i2, i3, i4])),
                                  y=slice(np.max([j1, j2, j3, j4]), np.min([j1, j2, j3, j4])))
            del i3, i4, j3, j4
        else:
            i1, j1 = buffer[0] - buffer[2], buffer[1] + buffer[2]
            i2, j2 = buffer[0] + buffer[2], buffer[1] - buffer[2]
            self.ds = self.ds.sel(x=slice(np.min([i1, i2]), np.max([i1, i2])),
                                  y=slice(np.max([j1, j2]), np.min([j1, j2])))
            del i1, i2, j1, j2, buffer

    def determine_optimal_chunk_size(self, variable_name: str = "vx", x_dim: str = "x", y_dim: str = "y",
                                     verbose: bool = False) -> (int, int, int):

        """
        A function to determine the optimal chunk size for a given time series array based on its size.

        :param variable_name: Name of the variable containing the time series array (default is "vx")
        :param x_dim: Name of the x dimension in the array (default is "x")
        :param y_dim: Name of the y dimension in the array (default is "y")
        :param verbose: Boolean flag to control verbosity of output (default is True)

        :return tc: Chunk size along the time dimension
        :return yc: Chunk size along the y dimension
        :return xc: Chunk size along the x dimension
        """

        if verbose:
            print("Dask chunk size:")
        # set chunk size to 5 MB if single time series array < 1 MB in size, else increase to max of 1 GB chunk sizes.
        time_series_array_size = (
            self.ds[variable_name]
            .sel(
                {
                    x_dim: self.ds[variable_name][x_dim].values[0],
                    y_dim: self.ds[variable_name][y_dim].values[0],
                }
            )
            .nbytes
        )
        mb = 1048576
        if time_series_array_size < 1e6:
            chunk_size_limit = 50 * mb
        elif time_series_array_size < 1e7:
            chunk_size_limit = 100 * mb
        elif time_series_array_size < 1e8:
            chunk_size_limit = 200 * mb
        else:
<<<<<<< HEAD
            chunk_size_limit = 1000 * mb
=======
            chunk_size_limit = 1000 * MB
        time_axis = self.ds[variable_name].dims.index('mid_date')
        x_axis = self.ds[variable_name].dims.index(x_dim)
        y_axis = self.ds[variable_name].dims.index(y_dim)
        axis_sizes = {i: -1 if i == time_axis else "auto" for i in range(3)}
>>>>>>> 7d3471f0
        arr = self.ds[variable_name].data.rechunk(
            axis_sizes, block_size_limit=chunk_size_limit, balance=True
        )
        tc, yc, xc = arr.chunks[time_axis][0], arr.chunks[y_axis][0], arr.chunks[x_axis][0]
        chunksize = self.ds[variable_name][:tc, :yc, :xc].nbytes / 1e6
        if verbose:
            print("Chunk shape:", "(" + ",".join([str(x) for x in [tc, yc, xc]]) + ")")
            print(
                "Chunk size:",
                self.ds[variable_name][:tc, :yc, :xc].nbytes,
                "(" + str(round(chunksize, 1)) + "MB)",
            )
        return tc, yc, xc

    # %% ==================================================================== #
    #                         CUBE LOADING METHODS                            #
    # =====================================================================%% #

    def load_itslive(self, filepath: str, conf: bool = False, subset: list | None = None, buffer: list | None = None,
                     pick_date: list | None = None,
                     pick_sensor: list | None = None, pick_temp_bas: list | None = None, proj: str = 'EPSG:4326',
                     verbose: bool = False):

        """
        Load a cube dataset written by ITS_LIVE.
        
        :param filepath: Filepath of the dataset
        :param conf: If True convert the error in confidence between 0 and 1 (default is False)
        :param subset: A list of 4 float, these values are used to give a subset of the dataset in the form [xmin, xmax, ymin, ymax] (default is None)
        :param buffer: A list of 3 float, the first two are the longitude and the latitude of the central point, the last one is the buffer size (default is None)
        :param pick_date: A list of 2 string yyyy-mm-dd, pick the data between these two date (default is None)
        :param pick_sensor: A list of strings, pick only the corresponding sensors (default is None)
        :param pick_temp_bas: A list of 2 integer, pick only the data which have a temporal baseline between these two integers (default is None)
        :param proj: Projection of the buffer or subset which is given (default is 'EPSG:4326')
        :param verbose: Print information throughout the process (default is False)
        """

        if verbose:
            print(filepath)

        self.filedir = os.path.dirname(filepath)  # Path were is stored the netcdf file
        self.filename = os.path.basename(filepath)  # Name of the netcdf file
        self.ds = self.ds.assign_attrs({'proj4': self.ds['mapping'].proj4text})
        self.author = self.ds.author.split(', a NASA')[0]
        self.source = self.ds.url

        if subset is not None:  # Crop according to 4 coordinates
            self.subset(proj, subset)
        elif buffer is not None:  # Crop the dataset around a given pixel, according to a given buffer
            self.buffer(proj, buffer)
        if pick_date is not None:
            self.ds = self.ds.where(((self.ds['acquisition_date_img1'] >= np.datetime64(pick_date[0])) & (
                    self.ds['acquisition_date_img2'] <= np.datetime64(pick_date[1]))).compute(), drop=True)

        self.update_dimension()  # update self.nx,self.ny,self.nz

        if conf:
            minconfx = np.nanmin(self.ds['vx_error'].values[:])
            maxconfx = np.nanmax(self.ds['vx_error'].values[:])
            minconfy = np.nanmin(self.ds['vy_error'].values[:])
            maxconfy = np.nanmax(self.ds['vy_error'].values[:])

        date1 = np.array([np.datetime64(date_str, 'D') for date_str in self.ds['acquisition_date_img1'].values])
        date2 = np.array([np.datetime64(date_str, 'D') for date_str in self.ds['acquisition_date_img2'].values])
        # np.char.strip is used to remove the null character ('�') from each elemen and np.core.defchararray.add to
        # concatenate array of different types
        sensor = np.core.defchararray.add(np.char.strip(self.ds['mission_img1'].values.astype(str), '�'),
                                          np.char.strip(self.ds['satellite_img1'].values.astype(str), '�')
                                          ).astype('U10')
        sensor[sensor == 'L7'] = 'Landsat-7'
        sensor[sensor == 'L8'] = 'Landsat-8'
        sensor[sensor == 'L9'] = 'Landsat-9'
        sensor[np.isin(sensor, ['S1A', 'S1B'])] = 'Sentinel-1'
        sensor[np.isin(sensor, ['S2A', 'S2B'])] = 'Sentinel-2'

        if conf:  # Normalize the error between 0 and 1, and convert error in confidence
            errorx = 1 - (self.ds['vx_error'].values - minconfx) / (maxconfx - minconfx)
            errory = 1 - (self.ds['vy_error'].values - minconfy) / (maxconfy - minconfy)
        else:
            errorx = self.ds['vx_error'].values
            errory = self.ds['vy_error'].values

        # Drop variables not in the specified list
        variables_to_keep = ['vx', 'vy', 'mid_date', 'x', 'y']
        self.ds = self.ds.drop_vars([var for var in self.ds.variables if var not in variables_to_keep])
        # Drop attributes not in the specified list
        attributes_to_keep = ['date_created', 'mapping', 'author', 'proj4']
        self.ds.attrs = {attr: self.ds.attrs[attr] for attr in attributes_to_keep if attr in self.ds.attrs}

        # self.ds = self.ds.unify_chunks()  # to avoid error ValueError: Object has inconsistent chunks along
        # dimension mid_date. This can be fixed by calling unify_chunks(). Create new variable and chunk them
        self.ds['sensor'] = xr.DataArray(sensor, dims='mid_date').chunk(chunks=self.ds.chunks['mid_date'])
        self.ds = self.ds.unify_chunks()
        self.ds['date1'] = xr.DataArray(date1, dims='mid_date').chunk(chunks=self.ds.chunks['mid_date'])
        self.ds = self.ds.unify_chunks()
        self.ds['date2'] = xr.DataArray(date2, dims='mid_date').chunk(chunks=self.ds.chunks['mid_date'])
        self.ds = self.ds.unify_chunks()
        self.ds['source'] = xr.DataArray(['ITS_LIVE'] * self.nz, dims='mid_date').chunk(
            chunks=self.ds.chunks['mid_date'])
        self.ds = self.ds.unify_chunks()
        self.ds['errorx'] = xr.DataArray(
            errorx,
            dims=['mid_date'],
            coords={'mid_date': self.ds.mid_date}).chunk(
            chunks=self.ds.chunks['mid_date'])
        self.ds = self.ds.unify_chunks()
        self.ds['errory'] = xr.DataArray(
            errory,
            dims=['mid_date'],
            coords={'mid_date': self.ds.mid_date}).chunk(
            chunks=self.ds.chunks['mid_date'])

        if pick_sensor is not None:
            self.ds = self.ds.sel(mid_date=self.ds['sensor'].isin(pick_sensor))
        if pick_temp_bas is not None:
            temp = ((self.ds['date2'] - self.ds['date1']) / np.timedelta64(1, 'D'))
            self.ds = self.ds.where(((pick_temp_bas[0] < temp) & (temp < pick_temp_bas[1])).compute(), drop=True)
            del temp
        self.ds = self.ds.unify_chunks()

    def load_millan(self, filepath: str, conf: bool = False, subset: list | None = None, buffer: list | None = None,
                    pick_date: list | None = None,
                    pick_sensor: list | None = None, pick_temp_bas: list | None = None, proj: str = 'EPSG:4326',
                    verbose: bool = False):

        """
        Load a cube dataset written by R. Millan et al.

        :param filepath: Filepath of the dataset
        :param conf: If True convert the error in confidence between 0 and 1 (default is False)
        :param subset: A list of 4 float, these values are used to give a subset of the dataset in the form [xmin, xmax, ymin, ymax] (default is None)
        :param buffer: A list of 3 float, the first two are the longitude and the latitude of the central point, the last one is the buffer size (default is None)
        :param pick_date: A list of 2 string yyyy-mm-dd, pick the data between these two date (default is None)
        :param pick_sensor: A list of strings, pick only the corresponding sensors (default is None)
        :param pick_temp_bas: A list of 2 integer, pick only the data which have a temporal baseline between these two integers (default is None)
        :param proj: Projection of the buffer or subset which is given (default is 'EPSG:4326')
        :param verbose: Print information throughout the process (default is False)
        """

        if verbose:
            print(filepath)
        self.filedir = os.path.dirname(filepath)
        self.filename = os.path.basename(filepath)  # name of the netcdf file
        self.author = 'IGE'  # name of the author
        self.source = self.ds.source
        del filepath

        if subset is not None:  # crop according to 4 coordinates
            self.subset(proj, subset)

        elif buffer is not None:  # crop the dataset around a given pixel, according to a given buffer
            self.buffer(proj, buffer)

        # Uniformization of the name and format of the time coordinate
        self.ds = self.ds.rename({'z': 'mid_date'})
        date1 = [mjd2date(date_str) for date_str in self.ds['date1'].values]  # convertion in date
        date2 = [mjd2date(date_str) for date_str in self.ds['date2'].values]
        self.ds = self.ds.unify_chunks()
        self.ds['date1'] = xr.DataArray(np.array(date1).astype('datetime64[ns]'), dims='mid_date').chunk(
            chunks=self.ds.chunks['mid_date'])
        self.ds = self.ds.unify_chunks()
        self.ds['date2'] = xr.DataArray(np.array(date2).astype('datetime64[ns]'), dims='mid_date').chunk(
            chunks=self.ds.chunks['mid_date'])
        self.ds = self.ds.unify_chunks()
        del date1, date2

        if pick_date is not None:  # Temporal subset between two dates
            self.ds = self.ds.where(
                ((self.ds['date1'] >= np.datetime64(pick_date[0])) & (
                        self.ds['date2'] <= np.datetime64(pick_date[1]))).compute(),
                drop=True)
        del pick_date

        self.ds = self.ds.assign_coords(
            mid_date=np.array(self.ds['date1'] + (self.ds['date2'] - self.ds['date1']) // 2))

        self.update_dimension()

        if conf and 'confx' not in self.ds.data_vars:  # convert the errors into confidence indicators between 0 and 1
            minconfx = np.nanmin(self.ds['error_vx'].values[:])
            maxconfx = np.nanmax(self.ds['error_vx'].values[:])
            minconfy = np.nanmin(self.ds['error_vy'].values[:])
            maxconfy = np.nanmax(self.ds['error_vy'].values[:])
            errorx = 1 - (self.ds['error_vx'].values - minconfx) / (maxconfx - minconfx)
            errory = 1 - (self.ds['error_vy'].values - minconfy) / (maxconfy - minconfy)
        else:
            errorx = self.ds['error_vx'].values[:]
            errory = self.ds['error_vy'].values[:]

        # Homogenize sensors names
        sensor = np.char.strip(self.ds['sensor'].values.astype(str),
                               '�')  # np.char.strip is used to remove the null character ('�') from each element
        sensor[np.isin(sensor, ['S1'])] = 'Sentinel-1'
        sensor[np.isin(sensor, ['S2'])] = 'Sentinel-2'
        sensor[np.isin(sensor, ['landsat-8', 'L8', 'L8. '])] = 'Landsat-8'

        # Drop variables not in the specified list
        self.ds = self.ds.drop_vars(
            [var for var in self.ds.variables if var not in ['vx', 'vy', 'mid_date', 'x', 'y', 'date1', 'date2']])
        self.ds = self.ds.transpose('mid_date', 'y', 'x')

        # Store the variable in xarray dataset
        self.ds['sensor'] = xr.DataArray(sensor, dims='mid_date').chunk(
            chunks=self.ds.chunks['mid_date'])
        del sensor
        self.ds = self.ds.unify_chunks()
        self.ds['source'] = xr.DataArray(['IGE'] * self.nz, dims='mid_date').chunk(
            chunks=self.ds.chunks['mid_date'])
        self.ds = self.ds.unify_chunks()
        self.ds['errorx'] = xr.DataArray(np.tile(errorx[:, np.newaxis, np.newaxis], (1, self.ny, self.nx)),
                                         dims=['mid_date', 'y', 'x'],
                                         coords={'mid_date': self.ds.mid_date, 'y': self.ds.y, 'x': self.ds.x}).chunk(
            chunks=self.ds.chunks)
        self.ds = self.ds.unify_chunks()
        self.ds['errory'] = xr.DataArray(np.tile(errory[:, np.newaxis, np.newaxis], (1, self.ny, self.nx)),
                                         dims=['mid_date', 'y', 'x'],
                                         coords={'mid_date': self.ds.mid_date, 'y': self.ds.y, 'x': self.ds.x}).chunk(
            chunks=self.ds.chunks)
        del errorx, errory

        # Pick sensors or temporal baselines
        if pick_sensor is not None:
            self.ds = self.ds.sel(mid_date=self.ds['sensor'].isin(pick_sensor))
        if pick_temp_bas is not None:
            self.ds = self.ds.sel(
                mid_date=(pick_temp_bas[0] < ((self.ds['date2'] - self.ds['date1']) / np.timedelta64(1, 'D'))) & (
                        ((self.ds['date2'] - self.ds['date1']) / np.timedelta64(1, 'D')) < pick_temp_bas[1]))
        self.ds = self.ds.unify_chunks()

    def load_ducasse(self, filepath: str, conf: bool = False, subset: list | None = None, buffer: list | None = None,
                     pick_date: list | None = None,
                     pick_sensor: list | None = None, pick_temp_bas: list | None = None, proj: str = 'EPSG:4326',
                     verbose: bool = False):

        """
        Load a cube dataset written by E. Ducasse et al.
        
        :param filepath: Filepath of the dataset
        :param conf: If True convert the error in confidence between 0 and 1 (default is False)
        :param subset: A list of 4 float, these values are used to give a subset of the dataset in the form [xmin, xmax, ymin, ymax] (default is None)
        :param buffer: A list of 3 float, the first two are the longitude and the latitude of the central point, the last one is the buffer size (default is None)
        :param pick_date: A list of 2 string yyyy-mm-dd, pick the data between these two date (default is None)
        :param pick_sensor: A list of strings, pick only the corresponding sensors (default is None)
        :param pick_temp_bas: A list of 2 integer, pick only the data which have a temporal baseline between these two integers (default is None)
        :param proj: Projection of the buffer or subset which is given (default is 'EPSG:4326')
        :param verbose: Print information throughout the process (default is False)
        """

        if verbose:
            print(filepath)
        self.ds = self.ds.chunk({'x': 125, 'y': 125, 'time': 2000})  # set chunk
        self.filedir = os.path.dirname(filepath)
        self.filename = os.path.basename(filepath)  # name of the netcdf file
        # self.author = self.ds.author  # name of the author
        self.author = 'IGE'  # name of the author
        del filepath

        # Spatial subset
        if subset is not None:  # crop according to 4 coordinates
            self.subset(proj, subset)
        elif buffer is not None:  # crop the dataset around a given pixel, according to a given buffer
            self.buffer(proj, buffer)

        # Uniformization of the name and format of the time coordinate
        self.ds = self.ds.rename({'time': 'mid_date'})
        date1 = [date_str.split(' ')[0] for date_str in self.ds['mid_date'].values]
        date2 = [date_str.split(' ')[1] for date_str in self.ds['mid_date'].values]
        self.ds['date1'] = xr.DataArray(np.array(date1).astype('datetime64[ns]'), dims='mid_date').chunk(
            chunks=self.ds.chunks['mid_date'])
        self.ds['date2'] = xr.DataArray(np.array(date2).astype('datetime64[ns]'), dims='mid_date').chunk(
            chunks=self.ds.chunks['mid_date'])
        del date1, date2

        if pick_date is not None:  # Temporal subset between two dates
            self.ds = self.ds.where(
                ((self.ds['date1'] >= np.datetime64(pick_date[0])) & (
                        self.ds['date2'] <= np.datetime64(pick_date[1]))).compute(),
                drop=True)
        del pick_date

        self.ds = self.ds.assign_coords(
            mid_date=np.array(self.ds['date1'] + (self.ds['date2'] - self.ds['date1']) // 2))

        self.update_dimension()  # update self.nx,self.ny,self.nz

        # Drop variables not in the specified list
        variables_to_keep = ['vx', 'vy', 'mid_date', 'x', 'y', 'date1', 'date2']
        self.ds = self.ds.drop_vars([var for var in self.ds.variables if var not in variables_to_keep])
        self.ds = self.ds.transpose('mid_date', 'y', 'x')

        # Store the variable in xarray dataset
        self.ds['sensor'] = xr.DataArray(['Pleiades'] * self.nz, dims='mid_date').chunk(
            chunks=self.ds.chunks['mid_date'])
        self.ds['source'] = xr.DataArray(['IGE'] * self.nz, dims='mid_date').chunk(
            chunks=self.ds.chunks['mid_date'])
        self.ds['vy'] = -self.ds['vy']

        # Pick sensors or temporal baselines
        if pick_sensor is not None:
            self.ds = self.ds.sel(mid_date=self.ds['sensor'].isin(pick_sensor))
        if pick_temp_bas is not None:
            self.ds = self.ds.sel(
                mid_date=(pick_temp_bas[0] < ((self.ds['date2'] - self.ds['date1']) / np.timedelta64(1, 'D'))) & (
                        ((self.ds['date2'] - self.ds['date1']) / np.timedelta64(1, 'D')) < pick_temp_bas[1]))

        # Set errors equal to one (no information on the error here)
        self.ds['errorx'] = xr.DataArray(np.ones(self.ds['mid_date'].size), dims='mid_date').chunk(
            chunks=self.ds.chunks['mid_date'])
        self.ds['errory'] = xr.DataArray(np.ones(self.ds['mid_date'].size), dims='mid_date').chunk(
            chunks=self.ds.chunks['mid_date'])

    def load_charrier(self, filepath: str, conf: bool = False, subset: list | None = None, buffer: list | None = None,
                      pick_date: list | None = None,
                      pick_sensor: list | None = None, pick_temp_bas: list | None = None, proj: str = 'EPSG:4326',
                      verbose: bool = False):

        """
        Load a cube dataset written by L.Charrier et al.

        :param filepath: Filepath of the dataset
        :param conf: If True convert the error in confidence between 0 and 1 (default is False)
        :param subset: A list of 4 float, these values are used to give a subset of the dataset in the form [xmin, xmax, ymin, ymax] (default is None)
        :param buffer: A list of 3 float, the first two are the longitude and the latitude of the central point, the last one is the buffer size (default is None)
        :param pick_date: A list of 2 string yyyy-mm-dd, pick the data between these two date (default is None)
        :param pick_sensor: A list of strings, pick only the corresponding sensors (default is None)
        :param pick_temp_bas: A list of 2 integer, pick only the data which have a temporal baseline between these two integers (default is None)
        :param proj: Projection of the buffer or subset which is given (default is 'EPSG:4326')
        :param verbose: Print information throughout the process (default is False)
        """

        if verbose:
            print(filepath)
        self.filedir = os.path.dirname(filepath)
        self.filename = os.path.basename(filepath)  # name of the netcdf file
        if self.ds.author == 'J. Mouginot, R.Millan, A.Derkacheva_aligned':
            self.author = 'IGE'  # name of the author
        else:
            self.author = self.ds.author

        self.source = self.ds.source
        del filepath

        if subset is not None:  # crop according to 4 coordinates
            self.subset(proj, subset)

        elif buffer is not None:  # crop the dataset around a given pixel, according to a given buffer
            self.buffer(proj, buffer)

        if pick_date is not None:  # Temporal subset between two dates
            self.ds = self.ds.where(
                ((self.ds['date1'] >= np.datetime64(pick_date[0])) & (
                        self.ds['date2'] <= np.datetime64(pick_date[1]))).compute(),
                drop=True)
        del pick_date

        self.update_dimension()

        # Pick sensors or temporal baselines
        if pick_sensor is not None:
            self.ds = self.ds.sel(mid_date=self.ds['sensor'].isin(pick_sensor))

        if pick_temp_bas is not None:
            self.ds = self.ds.sel(
                mid_date=(pick_temp_bas[0] < ((self.ds['date2'] - self.ds['date1']) / np.timedelta64(1, 'D'))) & (
                        ((self.ds['date2'] - self.ds['date1']) / np.timedelta64(1, 'D')) < pick_temp_bas[1]))

        if conf and 'confx' not in self.ds.data_vars:  # convert the errors into confidence indicators between 0 and 1
            minconfx = np.nanmin(self.ds['errorx'].values[:])
            maxconfx = np.nanmax(self.ds['errorx'].values[:])
            minconfy = np.nanmin(self.ds['errory'].values[:])
            maxconfy = np.nanmax(self.ds['errory'].values[:])
            errorx = 1 - (self.ds['errorx'].values - minconfx) / (maxconfx - minconfx)
            errory = 1 - (self.ds['errory'].values - minconfy) / (maxconfy - minconfy)
            self.ds['errorx'] = xr.DataArray(errorx,
                                             dims=['mid_date', 'y', 'x'],
                                             coords={'mid_date': self.ds.mid_date, 'y': self.ds.y,
                                                     'x': self.ds.x}).chunk(
                chunks=self.ds.chunks)
            self.ds['errory'] = xr.DataArray(errory,
                                             dims=['mid_date', 'y', 'x'],
                                             coords={'mid_date': self.ds.mid_date, 'y': self.ds.y,
                                                     'x': self.ds.x}).chunk(
                chunks=self.ds.chunks)

        # For cube writen with write_result_TICOI
        if 'source' not in self.ds.variables:
            self.ds['source'] = xr.DataArray([self.ds.author] * self.nz, dims='mid_date').chunk(
                chunks=self.ds.chunks['mid_date'])
        if 'sensor' not in self.ds.variables:
            self.ds['sensor'] = xr.DataArray([self.ds.sensor] * self.nz, dims='mid_date').chunk(
                chunks=self.ds.chunks['mid_date'])

    def load(self, filepath: str, chunks: dict | str | int = {}, conf: bool = False, subset: str | None = None,
             buffer: str | None = None, pick_date: str | None = None,
             pick_sensor: str | None = None, pick_temp_bas: str | None = None, proj: str = 'EPSG:4326',
             verbose: bool = False):

        """        
        Load a cube dataset from a file in format netcdf (.nc) or zarr. The data are directly stored within the present object.
        
        :param filepath: Filepath of the dataset
        :param chunks: Dictionary with the size of chunks for each dimension, if chunks=-1 loads the dataset with dask using a single chunk for all arrays. 
                       chunks={} loads the dataset with dask using engine preferred chunks if exposed by the backend, otherwise with a single chunk for all arrays, 
                       chunks='auto' will use dask auto chunking taking into account the engine preferred chunks.
        :param conf: If True the error is converted in confidence between 0 and 1 (default is False)
        :param subset: A list of 4 float, these values are used to give a subset of the dataset in the form [xmin, xmax, ymin, ymax] (default is None)
        :param buffer: A list of 3 float, the first two are the longitude and the latitude of the central point, the last one is the buffer size (default is None)
        :param pick_date: A list of 2 string yyyy-mm-dd, pick the data between these two date (default is None)
        :param pick_sensor: A list of strings, pick only the corresponding sensors (default is None)
        :param pick_temp_bas: A list of 2 integer, pick only the data which have a temporal baseline between these two integers (default is None)
        :param proj: Projection of the buffer or subset which is given (default is 'EPSG:4326')
        :param verbose: Print information throughout the process (default is False)
        """

        time_dim_name = {
            "ITS_LIVE, a NASA MEaSUREs project (its-live.jpl.nasa.gov)": 'mid_date',
            "J. Mouginot, R.Millan, A.Derkacheva": 'z',
            "J. Mouginot, R.Millan, A.Derkacheva_aligned": 'mid_date',
            "L. Charrier, L. Guo": 'mid_date',
            "L. Charrier": 'mid_date',
            "E. Ducasse": 'time',
            "S. Leinss, L. Charrier": 'mid_date'
        }

        self.__init__()
        with dask.config.set(
                **{"array.slicing.split_large_chunks": False}
        ):  # To avoid creating the large chunks
            if filepath.split(".")[-1] == "nc":
                try:
                    self.ds = xr.open_dataset(filepath, engine="netcdf4", chunks=chunks)
                except (
                        NotImplementedError):  # Can not use auto rechunking with object dtype. We are unable to estimate the size in bytes of object data
                    chunks = {}
                    self.ds = xr.open_dataset(
                        filepath, engine="netcdf4", chunks=chunks)  # set no chunks

                if "Author" in self.ds.attrs:  # Uniformization of the attribute Author to author
                    self.ds.attrs["author"] = self.ds.attrs.pop("Author")

                if chunks == {}:  # rechunk with optimal chunk size
                    tc, yc, xc = self.determine_optimal_chunk_size(
                        variable_name="vx",
                        x_dim="x",
                        y_dim="y",
                        verbose=True,
                    )
                    self.ds = self.ds.chunk({time_dim_name[self.ds.author]: tc, "x": xc, "y": yc})

            elif filepath.split(".")[-1] == "zarr":
                if chunks == {}:
                    chunks = "auto"  # change the default value to auto

                self.ds = xr.open_dataset(
                    filepath,
                    decode_timedelta=False,
                    engine="zarr",
                    consolidated=True,
                    chunks=chunks,
                )

        if verbose:
            print("file open")

        dico_load = {
            "ITS_LIVE, a NASA MEaSUREs project (its-live.jpl.nasa.gov)": self.load_itslive,
            "J. Mouginot, R.Millan, A.Derkacheva": self.load_millan,
            "J. Mouginot, R.Millan, A.Derkacheva_aligned": self.load_charrier,
            "L. Charrier, L. Guo": self.load_charrier,
            "L. Charrier": self.load_charrier,
            "E. Ducasse": self.load_ducasse,
            "S. Leinss, L. Charrier": self.load_charrier,
        }
        dico_load[self.ds.author](
            filepath,
            pick_date=pick_date,
            subset=subset,
            conf=conf,
            pick_sensor=pick_sensor,
            pick_temp_bas=pick_temp_bas,
            buffer=buffer,
            proj=proj,
        )
        # reorder the coordinates to keep the consistency
        self.ds = self.ds.copy().sortby("mid_date").transpose("x", "y", "mid_date")
        self.standardize_cube_for_processing()
        # self.ds = self.ds.persist()
        # if there is chunks in time, set no chunks

        # if self.ds['mid_date'].dtype == ('<M8[ns]'): #if the dates are given in ns, convert them to days
        #     self.ds['mid_date'] = self.ds['date2'].astype('datetime64[D]')
        #     self.ds['date1'] = self.ds['date1'].astype('datetime64[D]')
        #     self.ds['date2'] = self.ds['date2'].astype('datetime64[D]')

        if verbose:
            print(self.ds.author)

    def standardize_cube_for_processing(self):
        """
        Prepare the xarray dataset for the processing: transpose the dimension, add a varibale temporal_baseline, errors if they do not exist
        """
        if self.ds.chunksizes['mid_date'] != (self.nz,):
            self.ds = self.ds.chunk({'mid_date': self.nz})
        # create a variable for temporal_baseline,be
        self.ds["temporal_baseline"] = xr.DataArray((self.ds["date2"] - self.ds["date1"]).dt.days.values,
                                                    dims='mid_date')
        if "errorx" not in self.ds.variables:
            self.ds["errorx"] = (
                ("mid_date",
                 np.ones((len(self.ds["mid_date"])))))
            self.ds["errory"] = (
                ("mid_date",
                 np.ones((len(self.ds["mid_date"])))))


    # %% ==================================================================== #
    #                                 ACCESSORS                               #
    # =====================================================================%% #

    def sensor_(self) -> list:
        """

        :return: list of sensor
        """
        return self.ds['sensor'].values.tolist()

    def source_(self) -> list:
        """

        :return: list of source
        """
        return self.ds['source'].values.tolist()

    def temp_base_(self, return_list: bool = True, format_date: str = 'float') -> list | np.ndarray:
        """
        Get the temporal baseline of the dataset
        :param return_list: bool, if True return of a list of date, else return a np array
        :param format_date: 'float' or 'D' format of the date as output
        :return: list or np array of temporal baselines
        """
        if format_date == 'D':
            temp = (self.ds['date2'] - self.ds['date1'])
        elif format_date == 'float':
            # temp = (self.ds['date2'].values-self.ds['date1'].values).astype('timedelta64[D]'))/ np.timedelta64(1, 'D')
            temp = ((self.ds['date2'] - self.ds['date1']) / np.timedelta64(1, 'D'))
        else:
            raise NameError('Please enter format as float or D')
        if return_list:
            return temp.values.tolist()
        else:
            return temp.values

    def date1_(self):
        """

        :return: np array of date1
        """
        return np.asarray(self.ds['date1']).astype('datetime64[D]')

    def date2_(self):
        """

         :return: np array of date2
         """
        return np.asarray(self.ds['date2']).astype('datetime64[D]')

    def datec_(self):
        """

         :return: np array of central date
         """
        return (self.date1_() + self.temp_base_(return_list=False, format_date='D') // 2).astype('datetime64[D]')

    def vv_(self):
        """

         :return: np array of velocity magnitude
         """
        return np.sqrt(self.ds['vx'] ** 2 + self.ds['vy'] ** 2)

    # %% ==================================================================== #
    #                         PIXEL LOADING METHODS                           #
    # =====================================================================%% #

    def convert_coordinates(self, i: int | float, j: int | float, proj: str, verbose: bool = False) -> (float, float):
        """
        Convert the coordinate (i,j) which are in projection proj, to projection of the cube dataset
        :param i: pixel coordinate for x
        :param j: pixel coordinate for y
        :param proj: projection, e.g., EPSG:4326
        :param verbose: if True, print text
        :return: converted i,j
        """
        # Convert coordinates if needed
        if proj == 'EPSG:4326':
            myproj = Proj(self.ds.proj4)
            i, j = myproj(i, j)
            if verbose: print(f'Converted to projection {self.ds.proj4}: {i, j}')
        else:
            if CRS(self.ds.proj4) != CRS(proj):
                transformer = Transformer.from_crs(CRS(proj), CRS(self.ds.proj4))
                i, j = transformer.transform(i, j)
                if verbose: print(f'Converted to projection {self.ds.proj4}: {i, j}')
        return i, j

<<<<<<< HEAD
    def load_pixel(self, i: int | float, j: int | float, unit: int = 365, regu: int | str = 1, coef: int = 1,
                   flags: bool = None, solver: str = 'LSMR', interp: str = 'nearest', proj: str = 'EPSG:4326',
                   visual: bool = False, rolling_mean: None | xr.Dataset = None) -> (
            list, None | np.ndarray, np.ndarray):
        """
=======
    def load_pixel(self, i:int|float, j:int|float, unit:int=365, regu:int|str=1, coef:int=1, flags:bool=None, solver:str='LSMR', interp:str='nearest',proj:str='EPSG:4326', visual:bool=False, rolling_mean:np.array=None, verbose=False):
        '''
>>>>>>> 7d3471f0

        :param i: pixel coordinate for x
        :param j: pixel coordinate for y
        :param unit: 365 if the unit is m/y and 1 if the unit is m/day
        :param regu: type of regularization
        :param coef: coef of the regularization
        :param flags: if not None, the values of the coefficient used for stable areas, surge glacier and non surge glacier
        :param solver: solver for the inversion
        :param interp: interpolation to get the value of the given pixel
        :param proj: projection of i and j
        :param visual: if the user want to visualize soem figures
        :param rolling_mean: filtered cube using a spatio-temporal filter
        :return: data, a list 2 elements : the first one is np.ndarray with the observed
        :return: mean, a list with average vx and vy if solver=LSMR_ini, but the regularization do not require an apriori on the acceleration
        :return: dates_range: dates between which the displacements will be inverted
        """

        # variables to keep
        var_to_keep = (
            ["date1", "date2", "vx", "vy", "errorx", "errory", "temporal_baseline"]
            if not visual
            else ["date1", "date2", "vx", "vy", "errorx", "errory", "temporal_baseline", "sensor", "source"]
        )

        if proj == 'int':
            data = self.ds.isel(x=i, y=j)[var_to_keep]
        else:
            i, j = self.convert_coordinates(i, j, proj=proj)
            # Interpolate only necessary variables and drop NaN values
            if interp == 'nearest':
                # 74.3 ms ± 1.33 ms per loop (mean ± std. dev. of 7 runs, 10 loops each)
                data = self.ds.sel(x=i, y=j, method='nearest')[var_to_keep]
                data = data.dropna(dim='mid_date')
            else:
                data = self.ds.interp(x=i, y=j, method=interp)[var_to_keep].dropna(
                    dim='mid_date')  # 282 ms ± 12.1 ms per loop (mean ± std. dev. of 7 runs, 1 loop each)

        if flags is not None:
            if isinstance(regu, dict) and isinstance(coef, dict):
                flag = np.round(flags['flags'].sel(x=i, y=j, method='nearest').values)
                regu = regu[flag]
                coef = coef[flag]
            else:
                raise ValueError("regu must be a dict if assign_flag is True!")

        data_dates = data[['date1', 'date2']].to_array().values.T
        if data_dates.dtype == '<M8[ns]':  # convert to days if needed
            data_dates = data_dates.astype('datetime64[D]')

        if solver == 'LSMR_ini' or regu == '1accelnotnull' or regu == 'directionxy':
            if len(rolling_mean.sizes) == 3:  # if regu == 1accelnotnul, rolling_mean have a time dimesion
                # Load rolling mean for the given pixel, only on the dates available
                dates_range = construction_dates_range_np(
                    data_dates)  # 652 µs ± 3.24 µs per loop (mean ± std. dev. of 7 runs, 1,000 loops each)
                mean = \
                    rolling_mean.sel(mid_date=dates_range[:-1] + np.diff(dates_range) // 2, x=i, y=j, method='nearest')[
                        ['vx_filt', 'vy_filt']]
                mean = [mean[i].values / unit for i in
                        ['vx_filt', 'vy_filt']]  # convert it to m/day
            else:  # elif solver= LSMR_ini, rolling_mean is an average in time per pixel
                mean = rolling_mean.sel(x=i, y=j, method='nearest')[['vx', 'vy']]
                mean = [mean[i].values / unit for i in ['vx', 'vy']]  # convert it to m/day
                dates_range = None

        else:  # if there is no apriori and no initialization
            mean = None
            dates_range = None

        # data_values is composed of vx, vy, errorx, errory, temporal baseline
        if visual:
            data_str = data[['sensor', 'source']].to_array().values.T
            data_values = data.drop_vars(['date1', 'date2', 'sensor', 'source']).to_array().values.T
            data = [data_dates, data_values, data_str]
        else:
            data_values = data.drop_vars(['date1', 'date2']).to_array().values.T
            data = [data_dates, data_values]

        if flags is not None:
            return data, mean, dates_range, regu, coef
        else:
            return data, mean, dates_range

    # %% ==================================================================== #
    #                             CUBE PROCESSING                             #
    # =====================================================================%% #
<<<<<<< HEAD

    def delete_outliers(self, delete_outliers: str | float, flags: bool):
        """
        Delete outliers according to a certain criterium
        :param delete_outliers: If int delete all velocities which a quality indicator higher than delete_outliers, if median_filter delete outliers that an angle 45° away from the average vector
        :param flags:

        Returns: nothing, but modify self

        """
        if delete_outliers == "median_angle":
            vx_mean = self.ds["vx"].median(dim=['mid_date'])
            vy_mean = self.ds["vy"].median(dim=['mid_date'])

            mean_magnitude = np.sqrt(vx_mean ** 2 + vy_mean ** 2)
            cube_magnitude = np.sqrt(self.ds["vx"] ** 2 + self.ds["vy"] ** 2)

            # Check if magnitudes are greater than a threshold (tolerance) to avoid division by zero
            tolerance = 1e-6
            valid_magnitudes = (cube_magnitude > tolerance).compute()

            # Calculate the dot product of mean velocity vector and individual velocity vectors
            # cube_bis = self.ds[['vx', 'vy']].where(valid_magnitudes, drop=True)
            cube_bis = self.ds.where(valid_magnitudes, drop=True)
            cube_magnitude = np.sqrt(cube_bis["vx"] ** 2 + cube_bis["vy"] ** 2)

            dot_product = (vx_mean * cube_bis["vx"] + vy_mean * cube_bis["vy"])

            # Calculate the angle condition
            angle_condition = (dot_product / (mean_magnitude * cube_magnitude) > np.sqrt(2) / 2).compute()

            # Apply the angle condition to filter the cube
            # cube_bis = cube_bis.where(angle_condition, drop=True)
            if flags is not None:
                flag_condition = (flags == 0)
                angle_condition = angle_condition.where(flag_condition['flags'].T, True, False).compute()

            self.ds = cube_bis.where(angle_condition, drop=True).load()

            del cube_magnitude, mean_magnitude, angle_condition, cube_bis

        elif isinstance(delete_outliers, int):
=======
    
    def delete_outliers(self, delete_outliers:str|float,flags:bool=None):
        
        if isinstance(delete_outliers, int):
>>>>>>> 7d3471f0
            self.ds = self.ds.where(
                (self.ds["errorx"] < delete_outliers)
                & (self.ds["errory"] < delete_outliers)
            )
        else:
            # inlier_mask = median_angle_filt_np(self.ds["vx"].values, self.ds["vy"].values, angle_thres=45)
            axis = self.ds['vx'].dims.index('mid_date')
            inlier_mask = dask_filt_warpper(self.ds["vx"], self.ds["vy"], filt_method=delete_outliers, axis=axis)
            
            if flags is not None:
                flag = flags['flags'].values if flags['flags'].shape[0] == self.nx else flags['flags'].values.T
                flag_condition = (flag == 0)
                flag_condition = np.expand_dims(flag_condition, axis=axis)
                inlier_mask = np.logical_or(inlier_mask, flag_condition)
            
            inlier_flag = xr.DataArray(inlier_mask.transpose([2,0,1]), dims=self.ds.dims)
            
            for var in ["vx", "vy"]:
                self.ds[var] = self.ds[var].where(inlier_flag, drop=True)
                
        self.ds = self.ds.persist()


    def filter_cube(self, i: int | float | None = None, j: int | float | None = None, smooth_method: str = "gaussian",
                    s_win: int = 3, t_win: int = 90, sigma: int = 3,
                    order: int = 3, unit: int = 365, delete_outliers: str | float | None = None,
                    flags: None | xr.Dataset = None, regu: int | str = 1, solver: str = 'LSMR_ini',
                    proj: str = "EPSG:4326", velo_or_disp: str = "velo", verbose: bool = False) -> xr.Dataset:

        """
        Filter the orginal data with a spatio-temporal kernel
        
        :param i: x-coordinate of the considered pixel, if None, compute over the whole dataset (default is None)
        :param j: y-coordinate of the considered pixel, if None, compute over the whole dataset (default is None)
        :param smooth_method: Smoothing method to be used to smooth the data in time ('gaussian', 'median', 'emwa', 'savgol') (default is 'gaussian')
        :param s_win: Size of the spatial window (default is 3)
        :param t_win: Time window size for 'ewma' smoothing (default is 90)
        :param sigma: Standard deviation for 'gaussian' filter (default is 3)
        :param order: Order of the smoothing function (default is 3)
        :param unit: 365 if the unit is m/y, 1 if the unit is m/d (default is 365)
        :param delete_outliers: If int delete all velocities which a quality indicator higher than delete_outliers (defau)
        :param regu: Regularisation of the solver (default is 1)
        :param solver: solver used to invert the system
        :param proj: EPSG of i,j projection (default is 'EPSG:4326')
        :param velo_or_disp: 'disp' or 'velo' to indicate the type of the observations : 'disp' mean that self contain displacements values and 'velo' mean it contains velocity (default is 'velo')
        :param verbose: Print information throughout the process (default is False)
        
        :return: filtered dataset
        """
<<<<<<< HEAD

        def loop_rolling(da_arr: xr.DataArray, mid_dates: xr.DataArray, date_range: np.ndarray,
                         smooth_method: str = "gaussian", s_win: int = 3, t_win: int = 90, sigma: int = 3, order=3,
                         baseline: xr.DataArray | None = None, time_axis: int = 2, verbose: bool = False) -> (
                np.ndarray, np.ndarray):

=======
        def loop_rolling(da_arr, mid_dates, date_range, smooth_method="gaussian", s_win=3, t_win=90, sigma=3, order=3, baseline=None, verbose=False):
            
>>>>>>> 7d3471f0
            """
            A function to calculate spatial mean, resample data, and calculate exponential smoothed velocity.

            :param da_arr: Original data
            :param mid_dates: Time labels for input array, in datetime format, should have same length as array, central date of the data
            :param date_range: 
            :param smooth_method: Smoothing method to be used to smooth the data in time ('gaussian', 'median', 'emwa', 'savgol') (default is 'gaussian')
            :param s_win: Window size for spatial average (default is 3)
            :param t_win: Time window size for 'ewma' smoothing (default is 90)
            :param sigma: Standard deviation for 'gaussian' filter (default is 3)
            :param order: Order of the smoothing function (default is 3)
            :param baseline:
            :param time_axis: Optional parameter for time axis (default is 2)
            :param verbose: Print information throughout the process (default is False)

            :return: exponential smoothed velocity
            :return: observed dates
            """

            from dask.array.lib.stride_tricks import sliding_window_view

            # Compute the dates of the estimated displacements time series
            date_out = date_range[:-1] + np.diff(date_range) // 2
            if verbose: start = time.time()

            if baseline is not None:
                baseline = baseline.compute()
                idx = np.where(baseline < 700)
                t_thres = 120
                idx = np.where(baseline < t_thres )
                while len(idx[0]) < 3 * len(date_out):
                    t_thres += 30
                    idx = np.where(baseline < t_thres )
                mid_dates = mid_dates.isel(mid_date=idx[0])
                da_arr = da_arr.isel(mid_date=idx[0])

            # find the time axis for dask processing
            time_axis = self.ds['vx'].dims.index('mid_date')
            # Apply the selected kernel in time
            if verbose:
                with ProgressBar():  # Plot a progress bar
                    filtered_in_time = dask_smooth_wrapper(da_arr.data, mid_dates, t_out=date_out,
                                                           smooth_method=smooth_method,
                                                           sigma=sigma, t_win=t_win, order=order,
                                                           axis=time_axis).compute()
            else:
                filtered_in_time = dask_smooth_wrapper(da_arr.data, mid_dates, t_out=date_out,
                                                       smooth_method=smooth_method,
                                                       sigma=sigma, t_win=t_win, order=order, axis=time_axis).compute()

            if verbose: print(f'Smoothing observations took {round((time.time() - start), 1)} s')

            # Spatial average
<<<<<<< HEAD
            if np.min([da_arr['x'].size, da_arr[
                'y'].size]) > s_win:  # The spatial average is performed only if the size of the cube is larger than s_win, the spatial window
                spatial_mean = da.nanmean(sliding_window_view(filtered_in_time, (s_win, s_win), axis=(0, 1)),
                                          axis=(-1, -2))
=======
            if np.min([da_arr['x'].size,da_arr['y'].size]) > s_win :# The spatial average is performed only if the size of the cube is larger than s_win, the spatial window
                
                spatial_axis = tuple(i for i in range(3) if i != time_axis)
                pad_widths = tuple((s_win // 2, s_win // 2) if i != time_axis else (0, 0) for i in range(3))
                spatial_mean = da.nanmean(sliding_window_view(filtered_in_time, (s_win, s_win), axis=spatial_axis), axis=(-1, -2))
>>>>>>> 7d3471f0
                spatial_mean = da.pad(
                    spatial_mean,
                    pad_widths,
                    mode="edge",
                )
            else:
                spatial_mean = filtered_in_time

            # chunk size of spatial mean becomes after the pading: ((1, 9, 1, 1), (1, 20, 2, 1), (61366,))

            return spatial_mean.compute(), np.unique(date_out)

        if i is not None and j is not None:  # Crop the cube dataset around a given pixel
            i, j = self.convert_coordinates(i, j, proj=proj, verbose=verbose)
            if verbose: print(f"Clipping dataset to individual pixel: (x, y) = ({i},{j})")
            buffer = (s_win + 2) * (self.ds["x"][1] - self.ds["x"][0])
            self.buffer(self.ds.proj4, [i, j, buffer])
            self.ds = self.ds.unify_chunks()

<<<<<<< HEAD
        # the rolling smoother should be carried on velocity, while we need displacement during inversion
        if velo_or_disp == "disp":  # to provide displacement values
            self.ds["vx"] = self.ds["vx"] / self.ds["temporal_baseline"] * unit
            self.ds["vy"] = self.ds["vy"] / self.ds["temporal_baseline"] * unit


=======
>>>>>>> 7d3471f0
        if flags is not None:
            flags = flags.load()
            if isinstance(regu, dict):
                regu = list(regu.values())
            else:
                raise ValueError("regu must be a dict if assign_flag is True!")
        else:
            if isinstance(regu, int):  # if regu is an integer
                regu = [regu]
            elif isinstance(regu, str):  # if regu is a string
                regu = list(regu.split())
        
        start = time.time()
        if delete_outliers is not None: 
            self.delete_outliers(delete_outliers=delete_outliers, flags=flags)
        print(f'Delete outlier took {round((time.time() - start), 1)} s')

<<<<<<< HEAD
        if delete_outliers is not None: self.delete_outliers(delete_outliers, flags)  # delete outliers

=======
        
>>>>>>> 7d3471f0
        if ("1accelnotnull" in regu or "directionxy" in regu):

            # the rolling smooth should be carried on velocity, while we need displacement during inversion
            if velo_or_disp == "disp":  # to provide velocity values
                vx_arr = self.ds["vx"] / self.ds["temporal_baseline"] * unit
                vy_arr = self.ds["vy"] / self.ds["temporal_baseline"] * unit
            else:
                vx_arr = self.ds["vx"]
                vy_arr = self.ds["vy"]

            date_range = np.sort(np.unique(np.concatenate((self.ds['date1'].values, self.ds['date2'].values), axis=0)))
            if verbose: start = time.time()
            vx_filtered, dates_uniq = loop_rolling(
                vx_arr,
                self.ds["mid_date"],
                date_range,
                smooth_method=smooth_method,
                s_win=s_win,
                t_win=t_win,
                sigma=sigma,
                order=order,
                baseline=self.ds["temporal_baseline"]
            )
            vy_filtered, dates_uniq = loop_rolling(
                vy_arr,
                self.ds["mid_date"],
                date_range,
                smooth_method=smooth_method,
                s_win=s_win,
                t_win=t_win,
                sigma=sigma,
                order=order,
                baseline=self.ds["temporal_baseline"]
            )

            # the time dimension of the smoothed velocity observations is different from the original,
            # which is because of the possible dublicate mid_date of different image pairs...
            obs_filt = xr.Dataset(
                data_vars=dict(
                    vx_filt=(["x", "y", "mid_date"], vx_filtered),
                    vy_filt=(["x", "y", "mid_date"], vy_filtered),
                ),
                coords=dict(
                    x=(["x"], self.ds.x.data),
                    y=(["y"], self.ds.y.data),
                    mid_date=dates_uniq,
                ),
                attrs=dict(
                    description="Smoothed velocity observations",
                    units="m/y",
                    projection=self.ds.proj4,
                ),
            )
            obs_filt.load()
            del vx_filtered, vy_filtered

            if verbose: print(
                "Calculating smoothing mean of the observations completed in {:.2f} seconds".format(
                    time.time() - start
                )
            )
        elif solver == 'LSMR_ini':  # The initialization is based on the averaged velocity over the period, for every pixel
            obs_filt = self.ds[['vx', 'vy']].mean(dim='mid_date')
            obs_filt.attrs['description'] = 'Averaged velocity over the period'
            obs_filt.attrs['units'] = 'm/y'

        # unify the observations to displacement
        # to provide displacement values during inversion
        if velo_or_disp == "velo":
            self.ds["vx"] = self.ds["vx"] * self.ds["temporal_baseline"] / unit
            self.ds["vy"] = self.ds["vy"] * self.ds["temporal_baseline"] / unit

        self.ds = self.ds.persist()  # crash memory without loading
        # persist() is particularly useful when using a distributed cluster because the data will be loaded into distributed memory across your machines and be much faster to use than reading repeatedly from disk.

        return obs_filt

    def align_cube(self, cube: "cube_data_class", unit: int = 365, reproj_vel: bool = True, reproj_coord: bool = True,
                   interp_method: str = 'nearest'):

        """
        Reproject cube to match the resolution, projection, and region of self.
        
        :param cube: Cube to align to self
        :param unit: Unit of the velocities (365 for m/y, 1 for m/d) (default is 365)
        :param reproj_vel: Whether the velocity have to be reprojected or not -> it will modify their value (default is True)
        :param reproj_coord: Whether the coordinates have to be interpolated or not (using interp_method) (default is True)
        :param interp_method: Interpolation method used to reproject cube (default is 'nearest')
        
        :return: Cube projected to self
        """

        if reproj_vel:  # if the velocity components have to be reprojected in the new projection system
            grid = np.meshgrid(cube.ds['x'], cube.ds['y'])
            temp = cube.temp_base_()
            endx = np.array([(np.ma.masked_invalid(cube.ds['vx'][z]) * temp[z] / unit) + grid[0] for z in
                             range(
                                 cube.nz)])  # localisation of the final coordinate of each pixel displaced by the corresponding velocity vector, in x
            endy = np.array(
                [(np.ma.masked_invalid(cube.ds['vy'][z]) * temp[z] / unit) + grid[1] for z in
                 range(
                     cube.nz)])  # localisation of the final coordinate of each pixel displaced by the corresponding velocity vector, in y

            # reprojection of the final coordinate of each pixel displaced by the corresponding velocity vector
            transformer = Transformer.from_crs(cube.ds.proj4, self.ds.proj4)
            t = np.array([transformer.transform(endx[z], endy[z]) for z in range(cube.nz)])
            del endx, endy

            # Computation of the difference between final and oringinal coordinates in the new system
            grid = transformer.transform(grid[0], grid[1])
            vx = np.array([(grid[0] - t[z, 0, :, :]) / temp[z] * unit for z in
                           range(cube.nz)])  # positive toward the West
            vy = np.array([(t[z, 1, :, :] - grid[1]) / temp[z] * unit for z in
                           range(cube.nz)])  # positive toward the North
            cube.ds['vx'] = xr.DataArray(vx.astype('float32'), dims=['mid_date', 'y', 'x'],
                                         coords={'mid_date': cube.ds.mid_date, 'y': cube.ds.y, 'x': cube.ds.x})
            cube.ds['vx'].encoding = {'vx': {'dtype': 'float32', 'scale_factor': 0.1, 'units': 'm/y'}}
            cube.ds['vy'] = xr.DataArray(vy.astype('float32'), dims=['mid_date', 'y', 'x'],
                                         coords={'mid_date': cube.ds.mid_date, 'y': cube.ds.y, 'x': cube.ds.x})
            cube.ds['vy'].encoding = {'vy': {'dtype': 'float32', 'scale_factor': 0.1, 'units': 'm/y'}}
            del vx, vy

            # if reproj_coord:
        #     # Convert the system of coordinate and ajust the spatial resolution of self to match the resolution, projection, and region of cube
        #     cube.ds = cube.ds.rio.write_crs(cube.ds.proj4)
        #     self.ds = self.ds.rio.write_crs(self.ds.proj4)
        #     if interp_method == 'nearest':
        #         cube.ds = self.ds.rio.reproject_match(cube.ds, resampling=rasterio.enums.Resampling.nearest)
        #     # Update of cube_data_classxr attributes
        #     self.ds = self.ds.assign_attrs({'proj4': cube.ds.proj4})
        #     # cube2.ds = cube2.ds.rio.write_crs(cube2.proj4, inplace=True)
        #     self.nx = self.ds.dims['x']
        #     self.ny = self.ds.dims['y']

        if reproj_coord:
            # Convert the system of coordinate and ajust the spatial resolution of the cube2 to match the resolution, projection, and region of self, using a bilinear interpolation
            cube.ds = cube.ds.rio.write_crs(cube.ds.proj4)
            self.ds = self.ds.rio.write_crs(self.ds.proj4)
            cube.ds = cube.ds.transpose('mid_date', 'y', 'x')
            if interp_method == 'nearest':
                cube.ds = cube.ds.rio.reproject_match(self.ds, resampling=rasterio.enums.Resampling.nearest)
            # Update of cube_data_classxr attributes
            cube.ds = cube.ds.assign_attrs({'proj4': self.ds.proj4})
            # cube2.ds = cube2.ds.rio.write_crs(cube2.proj4, inplace=True)
            cube.nx = cube.ds.dims['x']
            cube.ny = cube.ds.dims['y']
            cube.ds = cube.ds.assign_coords({"x": self.ds.x, "y": cube.ds.y})

        cube.ds = cube.ds.assign_attrs({'author': f'{cube.ds.author} aligned'})

        return cube

    def merge_cube(self, cube: "cube_data_class"):
        self.ds = xr.concat([self.ds, cube.ds], dim='mid_date')
        self.ds = self.ds.chunk(chunks={'mid_date': self.ds['mid_date'].size})
        self.nz = self.ds['mid_date'].size

    def average_cube(self):
        """

        :return: xr dataset, with vx_mean, the mean of vx and vy_mean the mean of vy
        """
        ds_mean = xr.Dataset({})
        coords = {'y': self.ds.y, 'x': self.ds.x}
        ds_mean['vx_mean'] = xr.DataArray(self.ds['vx'].mean(dim='mid_date'), dims=['y', 'x'], coords=coords)
        ds_mean['vy_mean'] = xr.DataArray(self.ds['vy'].mean(dim='mid_date'), dims=['y', 'x'], coords=coords)
        return ds_mean

    def compute_heatmap_moving(self, points_heatmap: pd.DataFrame, variable: str = 'vv', method_interp: str = 'linear',
                               verbose: bool = False, freq: str = 'MS', method: str = 'mean') -> pd.DataFrame:
        """
        Compute a heatmap of the average monthly velocity, average all the velocities which are overlapping a given month

        :param points_heatmap: Points where the heatmap is to be computed
        :param variable: What variable is to be computed ('vx', 'vy' or 'vv')
        :param method_interp: Interpolation method used to determine the value at a specified point from the discrete velocities datas
        :param freq: frequency used in the pandas.date_range function (default: 'MS' every first day of the month)
        :param method: 'mean' or 'median'
        :param verbose: Print information throughout the process (default is False)


        :return: pandas DataFrame, heatmap values where each line corresponds to a date and each row to a point of the line
        """

        date1 = self.date1_()
        date2 = self.date2_()
        # Create a DateTimeIndex range spanning from the minimum date to the maximum date
        date_range = pd.date_range(np.nanmin(date1), np.nanmax(date2), freq=freq)  # 'MS' for start of each month
        data = np.column_stack((date1, date2))  # Combine date1 and date2 into a single 2D array
        # Sort data according to the first date
        data = np.ma.array(sorted(data, key=lambda date: date[0]))  # sort according to the first date

        # Find the index of the dates that have to be averaged, to get the heatmap
        # Each value of the heatmap corresponds to an average of all the velocities which are overlapping a given period
        save_line = [[] for _ in range(len(date_range) - 1)]
        for i_date, date in enumerate(date_range[:-1]):
            i = 0
            while i < data.shape[0] and date_range[i_date + 1] >= data[i, 0]:
                if date_range[i_date] <= data[i, 1]:
                    save_line[i_date].append(i)
                i += 1
        interval_output = pd.Series(
            [(date_range[k + 1] - date_range[k]) / np.timedelta64(1, 'D') for k in range(date_range.shape[0] - 1)])
        dates_c = date_range[1:] - pd.to_timedelta((interval_output / 2).astype('int'), 'D')
        del interval_output, date_range, data

        def data_temporalpoint(k: int, points_heatmap):
            """Get the data at a given spatial point contained in points_heatmap"""
            geopoint = points_heatmap['geometry'].iloc[
                k]  # Return a point at the specified distance along a linear geometric object. # True -> interpretate k/n as fraction and not meters
            i, j = geopoint.x, geopoint.y
            if verbose: print('i,j', i, j)
            if variable == 'vv':
                v = np.sqrt(
                    self.ds['vx'].interp(x=i, y=j, method=method_interp).load() ** 2 + self.ds['vy'].interp(x=i, y=j,
                                                                                                            method="linear").load() ** 2)
            elif variable == 'vx' or variable == 'vy':
                v = self.ds[variable].interp(x=i, y=j, method=method_interp).load()
            data = np.array([date1, date2, v.values], dtype=object).T
            data = np.ma.array(sorted(data, key=lambda date: date[0]))  # sort according to the first date
            return data[:, 2]

        for k in range(len(points_heatmap)):
            if verbose: print('k', k)
            data = data_temporalpoint(k, points_heatmap)
            vvmasked = np.ma.masked_invalid(np.ma.array(data, dtype='float'))
            if method == 'mean':
                vvmean = [np.ma.mean(vvmasked[lines]) for lines in save_line]
            elif method == 'median':
                vvmean = [np.ma.median(vvmasked[lines]) for lines in save_line]

            vvdf = pd.DataFrame(vvmean, index=dates_c, columns=[points_heatmap['distance'].iloc[k] / 1000])
            if k > 0:
                line_df_vv = pd.concat([line_df_vv, vvdf], join='inner', axis=1)
            else:
                line_df_vv = vvdf
        return line_df_vv

    # @jit(nopython=True)
    def ncvv(self):
        """Return the Normalized Coherence Vector Velocity """
        return np.array([np.sqrt(np.nansum((self.ds['vx'].isel(x=i, y=j) / np.sqrt(
            self.ds['vx'].isel(x=i, y=j) ** 2 + self.ds['vy'].isel(x=i, y=j) ** 2))) ** 2 + np.nansum((self.ds[
                                                                                                           'vy'].isel(
            x=i, y=j) / np.sqrt(self.ds['vx'].isel(x=i, y=j) ** 2 + self.ds['vy'].isel(x=i, y=j) ** 2))) ** 2) / self.nz
                         for i in
                         range(self.nx) for j in range(self.ny)]).reshape(self.nx, self.ny)

    # %% ======================================================================== #
    #                             WRITING RESULTS In A NETCDF                     #
    # =========================================================================%% #

    def write_result_ticoi(self, result: list, source: str, sensor: str, filename: str = 'Time_series',
                           savepath: str | None = None, result_quality: list | None = None,
                           verbose: bool = False) -> Union["cube_data_class", str]:
        """
        Write the result from TICOI, stored in result, in a xarray dataset matching the conventions CF-1.10
        http://cfconventions.org/Data/cf-conventions/cf-conventions-1.10/cf-conventions.pdf
        units has been changed to unit, since it was producing an error while wirtting the netcdf file
        :param result: list of pd xarray, resulut from the TICOI method
        :param source: name of the source
        :param sensor: sensors which have been used
        :param filename: filename of file to saved
        :param result_quality: if not None, list of the criterium used to evaluate the quality of the results
        :param savepath: string, path where to save the file
        :param verbose: Print information throughout the process (default is False)

        :return: new cube where the results are saved
        """
        # TODO: need to check the order of dimension: do we need to transpose?
        non_null_results = [result[i * self.ny + j]['vx'].shape[0] for i in range(self.nx) for j in range(self.ny)
                            if
                            result[i * self.ny + j]['vx'].shape[
                                0] != 0]  # temporal size of the results which are not empty
        first_date_results = [result[i * self.ny + j]['First_date'].iloc[0] for i in range(self.nx) for j in
                              range(self.ny) if
                              result[i * self.ny + j]['vx'].shape[
                                  0] != 0]  # temporal size of the results which are not empty
        if len(non_null_results) == 0:
            print('There is no results to write and/or save')
            return 'There is no results to write and/or save'

        if np.min(non_null_results) == np.max(non_null_results) and all(
                element == first_date_results[0] for element in
                first_date_results):  # if the dates of the results are the same for every pixel
            non_null_el = next((element for element in result if element.shape[0] != 0),
                               None)  # First result array which is not empty, and have size corresponding to the time period common between every pixel
            del non_null_results, first_date_results
            print('Same time dimension for every pixels')
        else:
            print('Not the same time dimension for every pixels')
            raise ValueError('Not the same time dimension for every pixels')

        cubenew = cube_data_class()
        time_variable = non_null_el['First_date'] + (non_null_el['Second_date'] - non_null_el['First_date']) // 2
        cubenew.ds['date1'] = xr.DataArray(non_null_el['First_date'], dims='mid_date', coords={'mid_date': time_variable})
        cubenew.ds['date1'].attrs = {'standard_name': 'first_date', 'unit': 'days',
                                     'long_name': 'first date between which the velocity is estimated'}
        cubenew.ds['date2'] = xr.DataArray(non_null_el['Second_date'], dims='mid_date', coords={'mid_date': time_variable})
        cubenew.ds['date2'].attrs = {'standard_name': 'second_date', 'unit': 'days',
                                     'long_name': 'second date between which the velocity is estimated'}

        long_name = ['velocity in the East/West direction [m/y]', 'velocity in the North/South direction [m/y]',
                     'number of Y observations which have contributed to estimate each value in X (it corresponds to A.dot(weight)) in the East/West direction',
                     'number of Y observations which have contributed to estimate each value in X (it corresponds to A.dot(weight)) in the North/South direction']
        short_name = ['x_velocity', 'y_velocity', 'x_countx', 'x_county']
        if result_quality is not None and 'X_contribution' in result_quality:
            variables = ['vx', 'vy', 'x_countx', 'x_county']
        else:
            variables = ['vx', 'vy']
        for i, var in enumerate(variables):
            result_arr = np.array(
                [result[i * self.ny + j][var] if result[i * self.ny + j][var].shape[
                                                     0] != 0 else pd.Series(
                    np.full(non_null_el.shape[0], np.nan)) for i in range(self.nx) for j in range(self.ny)])
            result_arr = result_arr.reshape((self.nx, self.ny, len(time_variable)))
            cubenew.ds[var] = xr.DataArray(result_arr, dims=['x', 'y', 'mid_date'],
                                           coords={'x': self.ds['x'], 'y': self.ds['y'], 'mid_date': time_variable})
            cubenew.ds[var] = cubenew.ds[var].transpose('mid_date', 'y', 'x')
            cubenew.ds[var].attrs = {'standard_name': short_name[i], 'unit': 'm/y', 'long_name': long_name[i]}

        if result_quality is not None and 'Norm_residual' in result_quality:
            long_name = ['Residual from the inversion AX=Y, where Y is the displacement in the direction Est/West [m]',
                         'Residual from the regularisation term for the displacement in the direction Est/West [m]',
                         'Residual from the inversion AX=Y, where Y is the displacement in the direction North/South [m]',
                         'Residual from the regularisation term for the displacement in the direction North/South [m]']
            short_name = ['ResidualAXY_dx', 'ResidualRegu_dx', 'ResidualAXY_dy', 'ResidualRegu_dy']
            for k in range(0, 4):
                result_arr = np.array(
                    [result[i * self.ny + j]['NormR'][k] if result[i * self.ny + j]['NormR'].shape[
                                                                0] != 0 else np.nan for i in range(self.nx) for j in
                     range(self.ny)])
                result_arr = result_arr.reshape((self.nx, self.ny))
                cubenew.ds[short_name[k]] = xr.DataArray(result_arr, dims=['x', 'y'],
                                                         coords={'x': self.ds['x'], 'y': self.ds['y']})
                cubenew.ds[short_name[k]] = cubenew.ds[short_name[k]].transpose('y', 'x')
                cubenew.ds[short_name[k]].attrs = {'standard_name': short_name[k], 'unit': 'm',
                                                   'long_name': long_name[k]}
        if result_quality is not None and 'Error_propagation' in result_quality:
            long_name = [
                'Error propagated for the displacement in the direction Est/West',
                'Error propagated for  the displacement in the direction North/South [m]']
            short_name = ['Error_x', 'Error_y']
            for var in short_name:
                result_arr = np.array(
                    [result[i * self.ny + j][var] if result[i * self.ny + j][var].shape[
                                                         0] != 0 else np.nan for i in range(self.nx) for j in
                     range(self.ny)])
                result_arr = result_arr.reshape((self.nx, self.ny))
                cubenew.ds[short_name[k]] = xr.DataArray(result_arr, dims=['x', 'y'],
                                                         coords={'x': self.ds['x'], 'y': self.ds['y']})
                cubenew.ds[short_name[k]] = cubenew.ds[short_name[k]].transpose('y', 'x')
                cubenew.ds[short_name[k]].attrs = {'standard_name': short_name[k], 'unit': 'm',
                                                   'long_name': long_name[k]}

        del non_null_el, long_name, result_arr
        cubenew.ds['x'] = self.ds['x']
        cubenew.ds['x'].attrs = {'standard_name': 'projection_x_coordinate', 'unit': 'm',
                                 'long_name': 'x coordinate of projection'}
        cubenew.ds['y'] = self.ds['y']
        cubenew.ds['y'].attrs = {'standard_name': 'projection_y_coordinate', 'unit': 'm',
                                 'long_name': 'y coordinate of projection'}
        cubenew.ds['mid_date'] = time_variable.to_numpy()
        cubenew.ds['mid_date'].attrs = {'standard_name': 'central_date', 'unit': 'days',
                                        'description': 'the date in the middle of the two dates between which a velocity is computed'}
        cubenew.ds['grid_mapping'] = self.ds.proj4
        cubenew.ds.attrs = {'Conventions': 'CF-1.10', 'title': 'Ice velocity time series',
                            'institution': 'Université Grenoble Alpes',
                            'references': 'Charrier, L., Yan, Y., Koeniguer, E. C., Leinss, S., & Trouvé, E. (2021). Extraction of velocity time series with an optimal temporal sampling from displacement observation networks. IEEE Transactions on Geoscience and Remote Sensing, 60, 1-10.\n Charrier, L., Yan, Y., Koeniguer, E. C., Trouve, E., Mouginot, J., & Millan, R. (2022, June). Fusion of multi-temporal and multi-sensor ice velocity observations. In International Annals of the Photogrammetry, Remote Sensing and Spatial Information Sciences.',
                            'source': source, 'sensor': sensor, 'proj4': self.ds.proj4, 'author': 'L. Charrier',
                            'history': f'Created on the {date.today()}'}
        cubenew.nx = self.nx
        cubenew.ny = self.ny
        cubenew.nz = cubenew.ds['mid_date'].sizes['mid_date']
        cubenew.filename = filename

        if savepath is not None:  # save the dataset to a netcdf file
            cubenew.ds.to_netcdf(f'{savepath}/{filename}.nc')
            if verbose: print(f'Saved to {savepath}/{filename}.nc')

        return cubenew

    def write_result_tico(self, result: list, source: str, sensor: str, filename: str = 'Time_series',
                          savepath: str | None = None, result_quality: list | None = None,
                          verbose: bool = False) -> Union["cube_data_class", str]:
        """
        Write the result from TICOI, stored in result, in a xarray dataset matching the conventions CF-1.10
        http://cfconventions.org/Data/cf-conventions/cf-conventions-1.10/cf-conventions.pdf
        units has been changed to unit, since it was producing an error while wirtting the netcdf file
        :param result: list of pd xarray, resulut from the TICOI method
        :param source: name of the source
        :param sensor: sensors which have been used
        :param filename:  filename of file to saved
        :param savepath: path where to save the file
        :param result_quality: if not None, list of the criterium used to evaluate the quality of the results
        :param verbose: Print information throughout the process (default is False)
        :return: new cube where the results are saved
        """
        cubenew = cube_data_class()
        cubenew.ds['x'] = self.ds['x']
        cubenew.ds['x'].attrs = {'standard_name': 'projection_x_coordinate', 'unit': 'm',
                                 'long_name': 'x coordinate of projection'}
        cubenew.ds['y'] = self.ds['y']
        cubenew.ds['y'].attrs = {'standard_name': 'projection_y_coordinate', 'unit': 'm',
                                 'long_name': 'y coordinate of projection'}

        long_name = ['first date between which the velocity is estimated',
                     'second date between which the velocity is estimated',
                     'displacement in the East/West direction [m]', 'displacement in the North/South direction [d]',
                     'number of Y observations which have contributed to estimate each value in X (it corresponds to A.dot(weight)) in the East/West direction',
                     'number of Y observations which have contributed to estimate each value in X (it corresponds to A.dot(weight)) in the North/South direction']
        short_name = ['first_date', 'second_date', 'x_displacement', 'y_displacement', 'x_countx', 'x_county']
        unit = ['days', 'days', 'm', 'm', 'no unit', 'no unit']

        # Build cumulative displacement time series
        df_list = [reconstruct_common_ref(df[1], result_quality) for df in result]

        # List of the reference date, i.e. the first date of the cumulative displacement time series
        result_arr = np.array(
            [df_list[i]['Ref_date'][0] for i in range(len(df_list))]).reshape((self.nx, self.ny))
        cubenew.ds['reference_date'] = xr.DataArray(result_arr, dims=['x', 'y'],
                                                    coords={'x': self.ds['x'], 'y': self.ds['y']})
        cubenew.ds['reference_date'].attrs = {'standard_name': 'reference_date', 'unit': 'days',
                                              'description': 'first date of the cumulative displacement time series'}

        # Retrieve the list a second date in the whole data cube
        second_date_list = list(set(list(itertools.chain.from_iterable([df['Second_date'].values for df in df_list]))))
        second_date_list.sort()

        # reindex each dataframe according to the list of second date, so that each dataframe have the same temporal size
        df_list2 = []
        for i, df in enumerate(df_list):
            df.index = df['Second_date']
            df_list2.append(df.reindex(second_date_list))
        del df_list

        # name of variable to store
        if result_quality is not None and 'X_contribution' in result_quality:
            variables = ['dx', 'dy', 'xcountx', 'xcounty']
        else:
            variables = ['dx', 'dy']

        warnings.filterwarnings("ignore",
                                category=UserWarning)  # to avoid the warning  UserWarning: Converting non-nanosecond precision datetime values to nanosecond precision. This behavior can eventually be relaxed in xarray, as it is an artifact from pandas which is now beginning to support non-nanosecond precision values. This warning is caused by passing non-nanosecond np.datetime64 or np.timedelta64 values to the DataArray or Variable constructor; it can be silenced by converting the values to nanosecond precision ahead of time.
        # Store each variable
        for i, var in enumerate(variables):
            result_arr = np.array(
                [df_list2[i][var] for i in range(len(df_list2))])
            result_arr = result_arr.reshape((self.nx, self.ny, len(second_date_list)))
            cubenew.ds[var] = xr.DataArray(result_arr, dims=['x', 'y', 'second_date'],
                                           coords={'x': self.ds['x'], 'y': self.ds['y'],
                                                   'second_date': second_date_list})
            cubenew.ds[var] = cubenew.ds[var].transpose('second_date', 'y', 'x')
            cubenew.ds[var].attrs = {'standard_name': short_name[i], 'unit': unit[i], 'long_name': long_name[i]}

        cubenew.ds['grid_mapping'] = self.ds.proj4
        cubenew.ds.attrs = {'Conventions': 'CF-1.10', 'title': 'Cumulative displacement time series',
                            'institution': 'Université Grenoble Alpes',
                            'references': 'Charrier, L., Yan, Y., Koeniguer, E. C., Leinss, S., & Trouvé, E. (2021). Extraction of velocity time series with an optimal temporal sampling from displacement observation networks. IEEE Transactions on Geoscience and Remote Sensing, 60, 1-10.\n Charrier, L., Yan, Y., Koeniguer, E. C., Trouve, E., Mouginot, J., & Millan, R. (2022, June). Fusion of multi-temporal and multi-sensor ice velocity observations. In International Annals of the Photogrammetry, Remote Sensing and Spatial Information Sciences.',
                            'source': source, 'sensor': sensor, 'proj4': self.ds.proj4, 'author': 'L. Charrier',
                            'history': f'Created on the {date.today()}'}
        cubenew.nx = self.nx
        cubenew.ny = self.ny
        cubenew.nz = cubenew.ds.dims['second_date']
        cubenew.filename = filename

        if savepath is not None:  # save the dataset to a netcdf file
            cubenew.ds.to_netcdf(f'{savepath}/{filename}.nc')
            if verbose: print(f'Saved to {savepath}/{filename}.nc')

        return cubenew<|MERGE_RESOLUTION|>--- conflicted
+++ resolved
@@ -140,15 +140,12 @@
         elif time_series_array_size < 1e8:
             chunk_size_limit = 200 * mb
         else:
-<<<<<<< HEAD
+
             chunk_size_limit = 1000 * mb
-=======
-            chunk_size_limit = 1000 * MB
         time_axis = self.ds[variable_name].dims.index('mid_date')
         x_axis = self.ds[variable_name].dims.index(x_dim)
         y_axis = self.ds[variable_name].dims.index(y_dim)
         axis_sizes = {i: -1 if i == time_axis else "auto" for i in range(3)}
->>>>>>> 7d3471f0
         arr = self.ds[variable_name].data.rechunk(
             axis_sizes, block_size_limit=chunk_size_limit, balance=True
         )
@@ -754,16 +751,9 @@
                 if verbose: print(f'Converted to projection {self.ds.proj4}: {i, j}')
         return i, j
 
-<<<<<<< HEAD
-    def load_pixel(self, i: int | float, j: int | float, unit: int = 365, regu: int | str = 1, coef: int = 1,
-                   flags: bool = None, solver: str = 'LSMR', interp: str = 'nearest', proj: str = 'EPSG:4326',
-                   visual: bool = False, rolling_mean: None | xr.Dataset = None) -> (
-            list, None | np.ndarray, np.ndarray):
-        """
-=======
+
     def load_pixel(self, i:int|float, j:int|float, unit:int=365, regu:int|str=1, coef:int=1, flags:bool=None, solver:str='LSMR', interp:str='nearest',proj:str='EPSG:4326', visual:bool=False, rolling_mean:np.array=None, verbose=False):
-        '''
->>>>>>> 7d3471f0
+        """
 
         :param i: pixel coordinate for x
         :param j: pixel coordinate for y
@@ -849,10 +839,10 @@
     # %% ==================================================================== #
     #                             CUBE PROCESSING                             #
     # =====================================================================%% #
-<<<<<<< HEAD
-
-    def delete_outliers(self, delete_outliers: str | float, flags: bool):
-        """
+
+    
+    def delete_outliers(self, delete_outliers:str|float,flags:bool=None):
+           """
         Delete outliers according to a certain criterium
         :param delete_outliers: If int delete all velocities which a quality indicator higher than delete_outliers, if median_filter delete outliers that an angle 45° away from the average vector
         :param flags:
@@ -860,44 +850,8 @@
         Returns: nothing, but modify self
 
         """
-        if delete_outliers == "median_angle":
-            vx_mean = self.ds["vx"].median(dim=['mid_date'])
-            vy_mean = self.ds["vy"].median(dim=['mid_date'])
-
-            mean_magnitude = np.sqrt(vx_mean ** 2 + vy_mean ** 2)
-            cube_magnitude = np.sqrt(self.ds["vx"] ** 2 + self.ds["vy"] ** 2)
-
-            # Check if magnitudes are greater than a threshold (tolerance) to avoid division by zero
-            tolerance = 1e-6
-            valid_magnitudes = (cube_magnitude > tolerance).compute()
-
-            # Calculate the dot product of mean velocity vector and individual velocity vectors
-            # cube_bis = self.ds[['vx', 'vy']].where(valid_magnitudes, drop=True)
-            cube_bis = self.ds.where(valid_magnitudes, drop=True)
-            cube_magnitude = np.sqrt(cube_bis["vx"] ** 2 + cube_bis["vy"] ** 2)
-
-            dot_product = (vx_mean * cube_bis["vx"] + vy_mean * cube_bis["vy"])
-
-            # Calculate the angle condition
-            angle_condition = (dot_product / (mean_magnitude * cube_magnitude) > np.sqrt(2) / 2).compute()
-
-            # Apply the angle condition to filter the cube
-            # cube_bis = cube_bis.where(angle_condition, drop=True)
-            if flags is not None:
-                flag_condition = (flags == 0)
-                angle_condition = angle_condition.where(flag_condition['flags'].T, True, False).compute()
-
-            self.ds = cube_bis.where(angle_condition, drop=True).load()
-
-            del cube_magnitude, mean_magnitude, angle_condition, cube_bis
-
-        elif isinstance(delete_outliers, int):
-=======
-    
-    def delete_outliers(self, delete_outliers:str|float,flags:bool=None):
         
         if isinstance(delete_outliers, int):
->>>>>>> 7d3471f0
             self.ds = self.ds.where(
                 (self.ds["errorx"] < delete_outliers)
                 & (self.ds["errory"] < delete_outliers)
@@ -947,17 +901,12 @@
         
         :return: filtered dataset
         """
-<<<<<<< HEAD
 
         def loop_rolling(da_arr: xr.DataArray, mid_dates: xr.DataArray, date_range: np.ndarray,
                          smooth_method: str = "gaussian", s_win: int = 3, t_win: int = 90, sigma: int = 3, order=3,
-                         baseline: xr.DataArray | None = None, time_axis: int = 2, verbose: bool = False) -> (
+                         baseline: xr.DataArray | None = None, verbose: bool = False) -> (
                 np.ndarray, np.ndarray):
 
-=======
-        def loop_rolling(da_arr, mid_dates, date_range, smooth_method="gaussian", s_win=3, t_win=90, sigma=3, order=3, baseline=None, verbose=False):
-            
->>>>>>> 7d3471f0
             """
             A function to calculate spatial mean, resample data, and calculate exponential smoothed velocity.
 
@@ -1011,18 +960,12 @@
             if verbose: print(f'Smoothing observations took {round((time.time() - start), 1)} s')
 
             # Spatial average
-<<<<<<< HEAD
-            if np.min([da_arr['x'].size, da_arr[
-                'y'].size]) > s_win:  # The spatial average is performed only if the size of the cube is larger than s_win, the spatial window
-                spatial_mean = da.nanmean(sliding_window_view(filtered_in_time, (s_win, s_win), axis=(0, 1)),
-                                          axis=(-1, -2))
-=======
+
             if np.min([da_arr['x'].size,da_arr['y'].size]) > s_win :# The spatial average is performed only if the size of the cube is larger than s_win, the spatial window
                 
                 spatial_axis = tuple(i for i in range(3) if i != time_axis)
                 pad_widths = tuple((s_win // 2, s_win // 2) if i != time_axis else (0, 0) for i in range(3))
                 spatial_mean = da.nanmean(sliding_window_view(filtered_in_time, (s_win, s_win), axis=spatial_axis), axis=(-1, -2))
->>>>>>> 7d3471f0
                 spatial_mean = da.pad(
                     spatial_mean,
                     pad_widths,
@@ -1042,15 +985,6 @@
             self.buffer(self.ds.proj4, [i, j, buffer])
             self.ds = self.ds.unify_chunks()
 
-<<<<<<< HEAD
-        # the rolling smoother should be carried on velocity, while we need displacement during inversion
-        if velo_or_disp == "disp":  # to provide displacement values
-            self.ds["vx"] = self.ds["vx"] / self.ds["temporal_baseline"] * unit
-            self.ds["vy"] = self.ds["vy"] / self.ds["temporal_baseline"] * unit
-
-
-=======
->>>>>>> 7d3471f0
         if flags is not None:
             flags = flags.load()
             if isinstance(regu, dict):
@@ -1068,12 +1002,6 @@
             self.delete_outliers(delete_outliers=delete_outliers, flags=flags)
         print(f'Delete outlier took {round((time.time() - start), 1)} s')
 
-<<<<<<< HEAD
-        if delete_outliers is not None: self.delete_outliers(delete_outliers, flags)  # delete outliers
-
-=======
-        
->>>>>>> 7d3471f0
         if ("1accelnotnull" in regu or "directionxy" in regu):
 
             # the rolling smooth should be carried on velocity, while we need displacement during inversion
