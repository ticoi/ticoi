--- conflicted
+++ resolved
@@ -30,10 +30,7 @@
 from osgeo import gdal, osr
 from pyproj import CRS, Proj, Transformer
 from rasterio.features import rasterize
-<<<<<<< HEAD
 from rasterio.transform import from_origin
-=======
->>>>>>> 8e12744c
 
 from ticoi.filtering_functions import *
 from ticoi.filtering_functions import dask_filt_warpper, dask_smooth_wrapper
@@ -1131,7 +1128,6 @@
                     self.ds["vx"], self.ds["vy"], filt_method="error", error_thres=delete_outliers
                 )
 
-<<<<<<< HEAD
             elif isinstance(delete_outliers, str):
                 axis = self.ds["vx"].dims.index("mid_date")
                 inlier_mask = dask_filt_warpper(
@@ -1143,33 +1139,6 @@
                     axis=axis,
                     **kwargs,
                 )
-=======
-        if isinstance(delete_outliers, int):
-            inlier_mask = dask_filt_warpper(
-                self.ds["vx"], self.ds["vy"], filt_method="error", error_thres=delete_outliers
-            )
-            # self.ds = self.ds.where((self.ds["errorx"] < delete_outliers) & (self.ds["errory"] < delete_outliers))
-
-        elif isinstance(delete_outliers, str):
-            # inlier_mask = median_angle_filt_np(self.ds["vx"].values, self.ds["vy"].values, angle_thres=45)
-            axis = self.ds["vx"].dims.index("mid_date")
-            inlier_mask = dask_filt_warpper(
-                self.ds["vx"], self.ds["vy"], filt_method=delete_outliers, slope=slope, aspect=aspect, axis=axis
-            )
-
-            if flag is not None:
-                if delete_outliers != "vvc_angle":
-                    flag = flag["flag"].values if flag["flag"].shape[0] == self.nx else flag["flag"].values.T
-                    flag_condition = flag == 0
-                    flag_condition = np.expand_dims(flag_condition, axis=axis)
-                    inlier_mask = np.logical_or(inlier_mask, flag_condition)
-        else:
-            raise ValueError("delete_outliers must be a int or a string, not {type(delete_outliers)}")
-
-        inlier_flag = xr.DataArray(inlier_mask, dims=self.ds["vx"].dims)
-        for var in ["vx", "vy"]:
-            self.ds[var] = self.ds[var].where(inlier_flag)
->>>>>>> 8e12744c
 
                 if flag is not None:
                     if delete_outliers != "vvc_angle":
