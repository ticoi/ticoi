'''
Class object to store and manipulate velocity observation data

Author : Laurane Charrier
Reference:
    Charrier, L., Yan, Y., Koeniguer, E. C., Leinss, S., & Trouvé, E. (2021). Extraction of velocity time series with an optimal temporal sampling from displacement
    observation networks. IEEE Transactions on Geoscience and Remote Sensing.
    Charrier, L., Yan, Y., Colin Koeniguer, E., Mouginot, J., Millan, R., & Trouvé, E. (2022). Fusion of multi-temporal and multi-sensor ice velocity observations.
    ISPRS annals of the photogrammetry, remote sensing and spatial information sciences, 3, 311-318.
'''

import os
from ticoi.mjd2date import mjd2date  # /ST_RELEASE/UTILITIES/PYTHON/mjd2date.py
import xarray as xr
import pandas as pd
import dask
from pyproj import Proj, Transformer, CRS
import rasterio.enums
from datetime import date
from ticoi.other_functions import reconstruct_Common_Ref
import itertools
import warnings
import time
from dask.diagnostics import ProgressBar
from ticoi.inversion_functions import Construction_dates_range_np
from ticoi.filtering_functions import *


# %% ======================================================================== #
#                              CUBE DATA CLASS                                #
# =========================================================================%% #

class cube_data_class:

    def __init__(self):
        self.filedir = ''
        self.filename = ''
        self.nx = 250
        self.ny = 250
        self.nz = 0
        self.author = ''
        self.ds = xr.Dataset({})

    def update_dimension(self):
        self.nx = self.ds['x'].sizes['x']
        self.ny = self.ds['y'].sizes['y']
        self.nz = self.ds['mid_date'].sizes['mid_date']

    def subset(self, proj, subset):
        
        """
        Directly crop the dataset according to 4 coordinates.
        
        Parameters:\n
        :param proj: EPSG system of the coordinates given in subset
        :param subset: A list of 4 float, these values are used to give a subset of the dataset : [xmin,xmax,ymax,ymin]
        """
        
        if CRS(self.ds.proj4) != CRS(proj):
            transformer = Transformer.from_crs(CRS(proj),
                                               CRS(self.ds.proj4))  # convert the coordinates from proj to self.ds.proj4
            lon1, lat1 = transformer.transform(subset[2], subset[1])
            lon2, lat2 = transformer.transform(subset[3], subset[1])
            lon3, lat3 = transformer.transform(subset[2], subset[1])
            lon4, lat4 = transformer.transform(subset[3], subset[0])
            self.ds = self.ds.sel(x=slice(np.min([lon1, lon2, lon3, lon4]), np.max([lon1, lon2, lon3, lon4])),
                                  y=slice(np.max([lat1, lat2, lat3, lat4]), np.min([lat1, lat2, lat3, lat4])))
            del lon1, lon2, lon3, lon4, lat1, lat2, lat3, lat4
        else:
            self.ds = self.ds.sel(x=slice(np.min([subset[0], subset[1]]), np.max([subset[0], subset[1]])),
                                  y=slice(np.max([subset[2], subset[3]]), np.min([subset[2], subset[3]])))


    def buffer(self, proj, buffer):
        
        """
        Directly crop the dataset around a given pixel, according to a given buffer
        
        Parameters:\n
        :param proj: EPSG system of the coordinates given in subset
        :param buffer:  A list of 3 float, the first two are the longitude and the latitude of the central point, the last is the buffer size
        """
        
        if CRS(self.ds.proj4) != CRS(proj): # Convert the coordinates from proj to self.ds.proj4
            transformer = Transformer.from_crs(CRS(proj), CRS(self.ds.proj4))
            i1, j1 = transformer.transform(buffer[1] + buffer[2],
                                           buffer[0] - buffer[2])
            i2, j2 = transformer.transform(buffer[1] - buffer[2],
                                           buffer[0] + buffer[2])
            i3, j3 = transformer.transform(buffer[1] + buffer[2],
                                           buffer[0] + buffer[2])
            i4, j4 = transformer.transform(buffer[1] - buffer[2],
                                           buffer[0] - buffer[2])
            self.ds = self.ds.sel(x=slice(np.min([i1, i2, i3, i4]), np.max([i1, i2, i3, i4])),
                                  y=slice(np.max([j1, j2, j3, j4]), np.min([j1, j2, j3, j4])))
            del i3, i4, j3, j4   
        else:
            i1, j1 = buffer[0] - buffer[2], buffer[1] + buffer[2]
            i2, j2 = buffer[0] + buffer[2], buffer[1] - buffer[2]
            self.ds = self.ds.sel(x=slice(np.min([i1, i2]), np.max([i1, i2])),
                                  y=slice(np.max([j1, j2]), np.min([j1, j2])))
            del i1, i2, j1, j2, buffer

    def determine_optimal_chunk_size(self, variable_name="vx", x_dim="x", y_dim="y", verbose=False):

        """
        A function to determine the optimal chunk size for a given time series array based on its size.

        :param variable_name: Name of the variable containing the time series array (default is "vx")
        :param x_dim: Name of the x dimension in the array (default is "x")
        :param y_dim: Name of the y dimension in the array (default is "y")
        :param verbose: Boolean flag to control verbosity of output (default is True)

        :return tc: Chunk size along the time dimension
        :return yc: Chunk size along the y dimension
        :return xc: Chunk size along the x dimension
        """

        if verbose:
            print("Dask chunk size:")
        ## set chunk size to 5 MB if single time series array < 1 MB in size
        ## else increase to max of 1 GB chunk sizes.
        time_series_array_size = (
            self.ds[variable_name]
            .sel(
                {
                    x_dim: self.ds[variable_name][x_dim].values[0],
                    y_dim: self.ds[variable_name][y_dim].values[0],
                }
            )
            .nbytes
        )
        MB = 1048576
        if time_series_array_size < 1e6:
            chunk_size_limit = 50 * MB
        elif time_series_array_size < 1e7:
            chunk_size_limit = 100 * MB
        elif time_series_array_size < 1e8:
            chunk_size_limit = 200 * MB
        else:
            chunk_size_limit = 1000 * MB
        arr = self.ds[variable_name].data.rechunk(
            {0: -1, 1: "auto", 2: "auto"}, block_size_limit=chunk_size_limit, balance=True
        )
        tc, yc, xc = arr.chunks[0][0], arr.chunks[1][0], arr.chunks[2][0]
        chunksize = self.ds[variable_name][:tc, :yc, :xc].nbytes / 1e6
        if verbose:
            print("Chunk shape:", "(" + ",".join([str(x) for x in [tc, yc, xc]]) + ")")
            print(
                "Chunk size:",
                self.ds[variable_name][:tc, :yc, :xc].nbytes,
                "(" + str(round(chunksize, 1)) + "MB)",
            )
        return tc, yc, xc

    # %% ==================================================================== #
    #                         CUBE LOADING METHODS                            #
    # =====================================================================%% #

    def load_itslive(self, filepath, conf=False, subset=None, buffer=None, pick_date=None, 
                     pick_sensor=None, pick_temp_bas=None, proj='EPSG:4326', verbose=False):
        
        """
        Load a cube dataset written by ITS_LIVE.
        
        Parameters:\n
        :param filepath (str): Filepath of the dataset
        :param conf (bool): If True convert the error in confidence between 0 and 1 (default is False)
        :param subset (list or None): A list of 4 float, these values are used to give a subset of the dataset in the form [xmin, xmax, ymin, ymax] (default is None)
        :param buffer (list or None): A list of 3 float, the first two are the longitude and the latitude of the central point, the last one is the buffer size (default is None)
        :param pick_date (list or None): A list of 2 string yyyy-mm-dd, pick the data between these two date (default is None)
        :param pick_sensor (list or None): A list of strings, pick only the corresponding sensors (default is None)
        :param pick_temp_bas (list or None): A list of 2 integer, pick only the data which have a temporal baseline between these two integers (default is None)
        :param proj (str): Projection of the buffer or subset which is given (default is 'EPSG:4326')
        :param verbose (bool): Print informations throughout the process (default is False)
        """
        
        if verbose:
            print(filepath)

        self.filedir = os.path.dirname(filepath)  # Path were is stored the netcdf file
        self.filename = os.path.basename(filepath)  # Name of the netcdf file
        self.ds = self.ds.assign_attrs({'proj4': self.ds['mapping'].proj4text})
        self.author = self.ds.author.split(', a NASA')[0]
        self.source = self.ds.url

        if subset is not None:  # Crop according to 4 coordinates
            self.subset(proj, subset)
        elif buffer is not None:  # Crop the dataset around a given pixel, according to a given buffer
            self.buffer(proj, buffer)
        if pick_date is not None:
            self.ds = self.ds.where(((self.ds['acquisition_date_img1'] >= np.datetime64(pick_date[0])) & (
                    self.ds['acquisition_date_img2'] <= np.datetime64(pick_date[1]))).compute(), drop=True)

        self.update_dimension()#update self.nx,self.ny,self.nz

        if conf:
            minconfx = np.nanmin(self.ds['vx_error'].values[:])
            maxconfx = np.nanmax(self.ds['vx_error'].values[:])
            minconfy = np.nanmin(self.ds['vy_error'].values[:])
            maxconfy = np.nanmax(self.ds['vy_error'].values[:])

        date1 = np.array([np.datetime64(date_str, 'D') for date_str in self.ds['acquisition_date_img1'].values])
        date2 = np.array([np.datetime64(date_str, 'D') for date_str in self.ds['acquisition_date_img2'].values])
        # np.char.strip is used to remove the null character ('�') from each elemen and np.core.defchararray.add to concatenate array of different types
        sensor = np.core.defchararray.add(np.char.strip(self.ds['mission_img1'].values.astype(str), '�'),
                                          np.char.strip(self.ds['satellite_img1'].values.astype(str), '�')
                                          ).astype('U10')
        sensor[sensor == 'L7'] = 'Landsat-7'
        sensor[sensor == 'L8'] = 'Landsat-8'
        sensor[sensor == 'L9'] = 'Landsat-9'
        sensor[np.isin(sensor, ['S1A', 'S1B'])] = 'Sentinel-1'
        sensor[np.isin(sensor, ['S2A', 'S2B'])] = 'Sentinel-2'

        if conf:  # Normalize the error between 0 and 1, and convert error in confidence
            errorx = 1 - (self.ds['vx_error'].values - minconfx) / (maxconfx - minconfx)
            errory = 1 - (self.ds['vy_error'].values - minconfy) / (maxconfy - minconfy)
        else:
            errorx = self.ds['vx_error'].values
            errory = self.ds['vy_error'].values

        # Drop variables not in the specified list
        variables_to_keep = ['vx', 'vy', 'mid_date', 'x', 'y']
        self.ds = self.ds.drop_vars([var for var in self.ds.variables if var not in variables_to_keep])
        # Drop attributes not in the specified list
        attributes_to_keep = ['date_created', 'mapping', 'author', 'proj4']
        self.ds.attrs = {attr: self.ds.attrs[attr] for attr in attributes_to_keep if attr in self.ds.attrs}

        # self.ds = self.ds.unify_chunks()  # to avoid error ValueError: Object has inconsistent chunks along dimension mid_date. This can be fixed by calling unify_chunks().
        # Create new variable and chunk them
        self.ds['sensor'] = xr.DataArray(sensor, dims='mid_date').chunk(chunks=self.ds.chunks['mid_date'])
        self.ds = self.ds.unify_chunks()
        self.ds['date1'] = xr.DataArray(date1, dims='mid_date').chunk(chunks=self.ds.chunks['mid_date'])
        self.ds = self.ds.unify_chunks()
        self.ds['date2'] = xr.DataArray(date2, dims='mid_date').chunk(chunks=self.ds.chunks['mid_date'])
        self.ds = self.ds.unify_chunks()
        self.ds['source'] = xr.DataArray(['ITS_LIVE'] * self.nz, dims='mid_date').chunk(chunks=self.ds.chunks['mid_date'])
        self.ds = self.ds.unify_chunks()
        self.ds['errorx'] = xr.DataArray(
            errorx,
            dims=['mid_date'],
            coords={'mid_date': self.ds.mid_date}).chunk(
            chunks=self.ds.chunks['mid_date'])
        self.ds = self.ds.unify_chunks()
        self.ds['errory'] = xr.DataArray(
            errory,
            dims=['mid_date'],
            coords={'mid_date': self.ds.mid_date}).chunk(
            chunks=self.ds.chunks['mid_date'])

        if pick_sensor is not None:
            self.ds = self.ds.sel(mid_date=self.ds['sensor'].isin(pick_sensor))
        if pick_temp_bas is not None:
            temp = ((self.ds['date2'] - self.ds['date1']) / np.timedelta64(1, 'D'))
            self.ds = self.ds.where(((pick_temp_bas[0] < temp) & (temp < pick_temp_bas[1])).compute(), drop=True)
            del temp
        self.ds = self.ds.unify_chunks()
        

    def load_millan(self, filepath, conf=False, subset=None, buffer=None, pick_date=None, 
                    pick_sensor=None, pick_temp_bas=None, proj='EPSG:4326', verbose=False):
        
        """
        Load a cube dataset written by R. Millan et al.

        Parameters:\n
        :param filepath (str): Filepath of the dataset
        :param conf (bool): If True convert the error in confidence between 0 and 1 (default is False)
        :param subset (list or None): A list of 4 float, these values are used to give a subset of the dataset in the form [xmin, xmax, ymin, ymax] (default is None)
        :param buffer (list or None): A list of 3 float, the first two are the longitude and the latitude of the central point, the last one is the buffer size (default is None)
        :param pick_date (list or None): A list of 2 string yyyy-mm-dd, pick the data between these two date (default is None)
        :param pick_sensor (list or None): A list of strings, pick only the corresponding sensors (default is None)
        :param pick_temp_bas (list or None): A list of 2 integer, pick only the data which have a temporal baseline between these two integers (default is None)
        :param proj (str): Projection of the buffer or subset which is given (default is 'EPSG:4326')
        :param verbose (bool): Print informations throughout the process (default is False)
        """

        if verbose:
            print(filepath)
        self.filedir = os.path.dirname(filepath)
        self.filename = os.path.basename(filepath)  # name of the netcdf file
        self.author = 'IGE'  # name of the author
        self.source = self.ds.source
        del filepath

        if subset is not None:  # crop according to 4 coordinates
            self.subset(proj, subset)

        elif buffer is not None:  # crop the dataset around a given pixel, according to a given buffer
            self.buffer(proj, buffer)

        # Uniformization of the name and format of the time coordinate
        self.ds = self.ds.rename({'z': 'mid_date'})
        date1 = [mjd2date(date_str) for date_str in self.ds['date1'].values]  # convertion in date
        date2 = [mjd2date(date_str) for date_str in self.ds['date2'].values]
        self.ds = self.ds.unify_chunks()
        self.ds['date1'] = xr.DataArray(np.array(date1).astype('datetime64[ns]'), dims='mid_date').chunk(
            chunks=self.ds.chunks['mid_date'])
        self.ds = self.ds.unify_chunks()
        self.ds['date2'] = xr.DataArray(np.array(date2).astype('datetime64[ns]'), dims='mid_date').chunk(
            chunks=self.ds.chunks['mid_date'])
        self.ds = self.ds.unify_chunks()
        del date1, date2

        if pick_date is not None:  # Temporal subset between two dates
            self.ds = self.ds.where(
                ((self.ds['date1'] >= np.datetime64(pick_date[0])) & (
                        self.ds['date2'] <= np.datetime64(pick_date[1]))).compute(),
                drop=True)
        del pick_date

        self.ds = self.ds.assign_coords(
            mid_date=np.array(self.ds['date1'] + (self.ds['date2'] - self.ds['date1']) // 2))

        self.update_dimension()

        if conf and 'confx' not in self.ds.data_vars:  # convert the errors into confidence indicators between 0 and 1
            minconfx = np.nanmin(self.ds['error_vx'].values[:])
            maxconfx = np.nanmax(self.ds['error_vx'].values[:])
            minconfy = np.nanmin(self.ds['error_vy'].values[:])
            maxconfy = np.nanmax(self.ds['error_vy'].values[:])
            errorx = 1 - (self.ds['error_vx'].values - minconfx) / (maxconfx - minconfx)
            errory = 1 - (self.ds['error_vy'].values - minconfy) / (maxconfy - minconfy)
        else:
            errorx = self.ds['error_vx'].values[:]
            errory = self.ds['error_vy'].values[:]

        # Homogenize sensors names
        sensor = np.char.strip(self.ds['sensor'].values.astype(str),
                               '�')  # np.char.strip is used to remove the null character ('�') from each element
        sensor[np.isin(sensor, ['S1'])] = 'Sentinel-1'
        sensor[np.isin(sensor, ['S2'])] = 'Sentinel-2'
        sensor[np.isin(sensor, ['landsat-8', 'L8', 'L8. '])] = 'Landsat-8'

        # Drop variables not in the specified list
        self.ds = self.ds.drop_vars(
            [var for var in self.ds.variables if var not in ['vx', 'vy', 'mid_date', 'x', 'y', 'date1', 'date2']])
        self.ds = self.ds.transpose('mid_date', 'y', 'x')

        # Store the variable in xarray dataset
        self.ds['sensor'] = xr.DataArray(sensor, dims='mid_date').chunk(
            chunks=self.ds.chunks['mid_date'])
        del sensor
        self.ds = self.ds.unify_chunks()
        self.ds['source'] = xr.DataArray(['IGE'] * self.nz, dims='mid_date').chunk(
            chunks=self.ds.chunks['mid_date'])
        self.ds = self.ds.unify_chunks()
        self.ds['errorx'] = xr.DataArray(np.tile(errorx[:, np.newaxis, np.newaxis], (1, self.ny, self.nx)),
                                         dims=['mid_date', 'y', 'x'],
                                         coords={'mid_date': self.ds.mid_date, 'y': self.ds.y, 'x': self.ds.x}).chunk(
            chunks=self.ds.chunks)
        self.ds = self.ds.unify_chunks()
        self.ds['errory'] = xr.DataArray(np.tile(errory[:, np.newaxis, np.newaxis], (1, self.ny, self.nx)),
                                         dims=['mid_date', 'y', 'x'],
                                         coords={'mid_date': self.ds.mid_date, 'y': self.ds.y, 'x': self.ds.x}).chunk(
            chunks=self.ds.chunks)
        del errorx, errory

        # Pick sensors or temporal baselines
        if pick_sensor is not None:
            self.ds = self.ds.sel(mid_date=self.ds['sensor'].isin(pick_sensor))
        if pick_temp_bas is not None:
            self.ds = self.ds.sel(
                mid_date=(pick_temp_bas[0] < ((self.ds['date2'] - self.ds['date1']) / np.timedelta64(1, 'D'))) & (
                        ((self.ds['date2'] - self.ds['date1']) / np.timedelta64(1, 'D')) < pick_temp_bas[1]))
        self.ds = self.ds.unify_chunks()

    def load_ducasse(self, filepath, conf=False, subset=None, buffer=None, pick_date=None, 
                     pick_sensor=None, pick_temp_bas=None, proj='EPSG:4326', verbose=False):
        
        """
        Load a cube dataset written by E. Ducasse et al.
        
        :param filepath (str): Filepath of the dataset
        :param conf (bool): If True convert the error in confidence between 0 and 1 (default is False)
        :param subset (list or None): A list of 4 float, these values are used to give a subset of the dataset in the form [xmin, xmax, ymin, ymax] (default is None)
        :param buffer (list or None): A list of 3 float, the first two are the longitude and the latitude of the central point, the last one is the buffer size (default is None)
        :param pick_date (list or None): A list of 2 string yyyy-mm-dd, pick the data between these two date (default is None)
        :param pick_sensor (list or None): A list of strings, pick only the corresponding sensors (default is None)
        :param pick_temp_bas (list or None): A list of 2 integer, pick only the data which have a temporal baseline between these two integers (default is None)
        :param proj (str): Projection of the buffer or subset which is given (default is 'EPSG:4326')
        :param verbose (bool): Print informations throughout the process (default is False)
        """

        if verbose:
            print(filepath)
        self.ds = self.ds.chunk({'x': 125, 'y': 125, 'time': 2000})  # set chunk
        self.filedir = os.path.dirname(filepath)
        self.filename = os.path.basename(filepath)  # name of the netcdf file
        # self.author = self.ds.author  # name of the author
        self.author = 'IGE'  # name of the author
        del filepath

        # Spatial subset
        if subset is not None:  # crop according to 4 coordinates
            self.subset(proj, subset)
        elif buffer is not None:  # crop the dataset around a given pixel, according to a given buffer
            self.buffer(proj, buffer)

        # Uniformization of the name and format of the time coordinate
        self.ds = self.ds.rename({'time': 'mid_date'})
        date1 = [date_str.split(' ')[0] for date_str in self.ds['mid_date'].values]
        date2 = [date_str.split(' ')[1] for date_str in self.ds['mid_date'].values]
        self.ds['date1'] = xr.DataArray(np.array(date1).astype('datetime64[ns]'), dims='mid_date').chunk(
            chunks=self.ds.chunks['mid_date'])
        self.ds['date2'] = xr.DataArray(np.array(date2).astype('datetime64[ns]'), dims='mid_date').chunk(
            chunks=self.ds.chunks['mid_date'])
        del date1, date2

        if pick_date is not None:  # Temporal subset between two dates
            self.ds = self.ds.where(
                ((self.ds['date1'] >= np.datetime64(pick_date[0])) & (
                        self.ds['date2'] <= np.datetime64(pick_date[1]))).compute(),
                drop=True)
        del pick_date

        self.ds = self.ds.assign_coords(
            mid_date=np.array(self.ds['date1'] + (self.ds['date2'] - self.ds['date1']) // 2))

        self.update_dimension()#update self.nx,self.ny,self.nz

        # Drop variables not in the specified list
        variables_to_keep = ['vx', 'vy', 'mid_date', 'x', 'y', 'date1', 'date2']
        self.ds = self.ds.drop_vars([var for var in self.ds.variables if var not in variables_to_keep])
        self.ds = self.ds.transpose('mid_date', 'y', 'x')

        # Store the variable in xarray dataset
        self.ds['sensor'] = xr.DataArray(['Pleiades'] * self.nz, dims='mid_date').chunk(
            chunks=self.ds.chunks['mid_date'])
        self.ds['source'] = xr.DataArray(['IGE'] * self.nz, dims='mid_date').chunk(
            chunks=self.ds.chunks['mid_date'])
        self.ds['vy'] = -self.ds['vy']

        # Pick sensors or temporal baselines
        if pick_sensor is not None:
            self.ds = self.ds.sel(mid_date=self.ds['sensor'].isin(pick_sensor))
        if pick_temp_bas is not None:
            self.ds = self.ds.sel(
                mid_date=(pick_temp_bas[0] < ((self.ds['date2'] - self.ds['date1']) / np.timedelta64(1, 'D'))) & (
                        ((self.ds['date2'] - self.ds['date1']) / np.timedelta64(1, 'D')) < pick_temp_bas[1]))
            
        # Set errors equal to one (no information on the error here)
        self.ds['errorx'] = xr.DataArray(np.ones(self.ds['mid_date'].size), dims='mid_date').chunk(
            chunks=self.ds.chunks['mid_date'])
        self.ds['errory'] = xr.DataArray(np.ones(self.ds['mid_date'].size), dims='mid_date').chunk(
            chunks=self.ds.chunks['mid_date'])


    def load_charrier(self, filepath, conf=False, subset=None, buffer=None, pick_date=None, 
                    pick_sensor=None, pick_temp_bas=None, proj='EPSG:4326', verbose=False):
        
        """
        Load a cube dataset written by L.Charrier et al.
        :param filepath (str): Filepath of the dataset
        :param conf (bool): If True convert the error in confidence between 0 and 1 (default is False)
        :param subset (list or None): A list of 4 float, these values are used to give a subset of the dataset in the form [xmin, xmax, ymin, ymax] (default is None)
        :param buffer (list or None): A list of 3 float, the first two are the longitude and the latitude of the central point, the last one is the buffer size (default is None)
        :param pick_date (list or None): A list of 2 string yyyy-mm-dd, pick the data between these two date (default is None)
        :param pick_sensor (list or None): A list of strings, pick only the corresponding sensors (default is None)
        :param pick_temp_bas (list or None): A list of 2 integer, pick only the data which have a temporal baseline between these two integers (default is None)
        :param proj (str): Projection of the buffer or subset which is given (default is 'EPSG:4326')
        :param verbose (bool): Print informations throughout the process (default is False)
        """

        if verbose:
            print(filepath)
        self.filedir = os.path.dirname(filepath)
        self.filename = os.path.basename(filepath)  # name of the netcdf file
        if self.ds.author == 'J. Mouginot, R.Millan, A.Derkacheva_aligned':
            self.author = 'IGE'  # name of the author
        else:
            self.author = self.ds.author

        self.source = self.ds.source
        del filepath

        if subset is not None:  # crop according to 4 coordinates
            self.subset(proj, subset)

        elif buffer is not None:  # crop the dataset around a given pixel, according to a given buffer
            self.buffer(proj, buffer)

        if pick_date is not None:  # Temporal subset between two dates
            self.ds = self.ds.where(
                ((self.ds['date1'] >= np.datetime64(pick_date[0])) & (
                        self.ds['date2'] <= np.datetime64(pick_date[1]))).compute(),
                drop=True)
        del pick_date

        self.update_dimension()

        # Pick sensors or temporal baselines
        if pick_sensor is not None:
            self.ds = self.ds.sel(mid_date=self.ds['sensor'].isin(pick_sensor))

        if pick_temp_bas is not None:
            self.ds = self.ds.sel(
                mid_date=(pick_temp_bas[0] < ((self.ds['date2'] - self.ds['date1']) / np.timedelta64(1, 'D'))) & (
                        ((self.ds['date2'] - self.ds['date1']) / np.timedelta64(1, 'D')) < pick_temp_bas[1]))

        if conf and 'confx' not in self.ds.data_vars:  # convert the errors into confidence indicators between 0 and 1
            minconfx = np.nanmin(self.ds['errorx'].values[:])
            maxconfx = np.nanmax(self.ds['errorx'].values[:])
            minconfy = np.nanmin(self.ds['errory'].values[:])
            maxconfy = np.nanmax(self.ds['errory'].values[:])
            errorx = 1 - (self.ds['errorx'].values - minconfx) / (maxconfx - minconfx)
            errory = 1 - (self.ds['errory'].values - minconfy) / (maxconfy - minconfy)
            self.ds['errorx'] = xr.DataArray(errorx,
                                             dims=['mid_date', 'y', 'x'],
                                             coords={'mid_date': self.ds.mid_date, 'y': self.ds.y,
                                                     'x': self.ds.x}).chunk(
                chunks=self.ds.chunks)
            self.ds['errory'] = xr.DataArray(errory,
                                             dims=['mid_date', 'y', 'x'],
                                             coords={'mid_date': self.ds.mid_date, 'y': self.ds.y,
                                                     'x': self.ds.x}).chunk(
                chunks=self.ds.chunks)

        # For cube writen with write_result_TICOI
        if 'source' not in self.ds.variables:
            self.ds['source'] = xr.DataArray([self.ds.author] * self.nz, dims='mid_date').chunk(
                chunks=self.ds.chunks['mid_date'])
        if 'sensor' not in self.ds.variables:
            self.ds['sensor'] = xr.DataArray([self.ds.sensor] * self.nz, dims='mid_date').chunk(
                chunks=self.ds.chunks['mid_date'])
    
    def load(self, filepath, chunks={}, conf=False, subset=None, buffer=None, pick_date=None, 
             pick_sensor=None, pick_temp_bas=None, proj='EPSG:4326', verbose=False):
        
        """        
        Load a cube dataset from a file in format netcdf (.nc) or zarr. The data are directly stored within the present object.
        
        :param filepath (str): Filepath of the dataset
        :param chunks: Dictionary with the size of chunks for each dimension, if chunks=-1 loads the dataset with dask using a single chunk for all arrays. 
                       chunks={} loads the dataset with dask using engine preferred chunks if exposed by the backend, otherwise with a single chunk for all arrays, 
                       chunks='auto' will use dask auto chunking taking into account the engine preferred chunks.
        :param conf (bool): If True convert the error in confidence between 0 and 1 (default is False)
        :param subset (list or None): A list of 4 float, these values are used to give a subset of the dataset in the form [xmin, xmax, ymin, ymax] (default is None)
        :param buffer (list or None): A list of 3 float, the first two are the longitude and the latitude of the central point, the last one is the buffer size (default is None)
        :param pick_date (list or None): A list of 2 string yyyy-mm-dd, pick the data between these two date (default is None)
        :param pick_sensor (list or None): A list of strings, pick only the corresponding sensors (default is None)
        :param pick_temp_bas (list or None): A list of 2 integer, pick only the data which have a temporal baseline between these two integers (default is None)
        :param proj (str): Projection of the buffer or subset which is given (default is 'EPSG:4326')
        :param verbose (bool): Print informations throughout the process (default is False)
        """
        
        time_dim_name = {
            "ITS_LIVE, a NASA MEaSUREs project (its-live.jpl.nasa.gov)": 'mid_date',
            "J. Mouginot, R.Millan, A.Derkacheva": 'z',
            "J. Mouginot, R.Millan, A.Derkacheva_aligned": 'mid_date',
            "L. Charrier, L. Guo": 'mid_date',
            "L. Charrier": 'mid_date',
            "E. Ducasse": 'time',
            "S. Leinss, L. Charrier": 'mid_date'
        }
        
        self.__init__()
        with dask.config.set(
                **{"array.slicing.split_large_chunks": False}
        ):  # To avoid creating the large chunks
            if filepath.split(".")[-1] == "nc":
                try:
                    self.ds = xr.open_dataset(filepath, engine="netcdf4", chunks=chunks)
                except (NotImplementedError):  # Can not use auto rechunking with object dtype. We are unable to estimate the size in bytes of object data
                    chunks = {}
                    self.ds = xr.open_dataset(
                        filepath, engine="netcdf4", chunks=chunks)  # set no chunks
                    
                if "Author" in self.ds.attrs:  # Uniformization of the attribute Author to author
                    self.ds.attrs["author"] = self.ds.attrs.pop("Author")
                    
                if chunks == {}: # rechunk with optimal chunk size
                    tc, yc, xc = self.determine_optimal_chunk_size(
                        variable_name="vx",
                        x_dim="x",
                        y_dim="y",
                        verbose=True,
                    )
                    self.ds = self.ds.chunk({time_dim_name[self.ds.author]: tc, "x": xc, "y": yc})

            elif filepath.split(".")[-1] == "zarr":
                if chunks == {}:
                    chunks = "auto"  # change the default value to auto

                self.ds = xr.open_dataset(
                    filepath,
                    decode_timedelta=False,
                    engine="zarr",
                    consolidated=True,
                    chunks=chunks,
                )

        if verbose:
            print("file open")

        dico_load = {
            "ITS_LIVE, a NASA MEaSUREs project (its-live.jpl.nasa.gov)": self.load_itslive,
            "J. Mouginot, R.Millan, A.Derkacheva": self.load_millan,
            "J. Mouginot, R.Millan, A.Derkacheva_aligned": self.load_charrier,
            "L. Charrier, L. Guo": self.load_charrier,
            "L. Charrier": self.load_charrier,
            "E. Ducasse": self.load_ducasse,
            "S. Leinss, L. Charrier": self.load_charrier,
        }
        dico_load[self.ds.author](
            filepath,
            pick_date=pick_date,
            subset=subset,
            conf=conf,
            pick_sensor=pick_sensor,
            pick_temp_bas=pick_temp_bas,
            buffer=buffer,
            proj=proj,
        )
        # reorder the coordinates to keep the consistency
        self.ds = self.ds.copy().sortby("mid_date").transpose("x", "y", "mid_date")
        self.standardize_cube_for_processing()
<<<<<<< HEAD
        self.ds = self.ds.persist()
=======
>>>>>>> df4298db
        # if there is chunks in time, set no chunks

        # if self.ds['mid_date'].dtype == ('<M8[ns]'): #if the dates are given in ns, convert them to days
        #     self.ds['mid_date'] = self.ds['date2'].astype('datetime64[D]')
        #     self.ds['date1'] = self.ds['date1'].astype('datetime64[D]')
        #     self.ds['date2'] = self.ds['date2'].astype('datetime64[D]')

        if verbose:
            print(self.ds.author)

    def standardize_cube_for_processing(self):
        '''
        Prepare the xarray dataset for the processing: transpose the dimension, add a varibale temporal_baseline, errors if they do not exist
        '''
        if self.ds.chunksizes['mid_date'] != (self.nz,): self.ds = self.ds.chunk({'mid_date': self.nz})
        # create a variable for temporal_baseline,be
        self.ds["temporal_baseline"] = xr.DataArray((self.ds["date2"] - self.ds["date1"]).dt.days.values,
                                                    dims='mid_date')

        if "errorx" not in self.ds.variables:
            self.ds["errorx"] = (
<<<<<<< HEAD
                ("mid_date",
                np.ones((len(self.ds["mid_date"])))))
            self.ds["errory"] = (
                ("mid_date",
                np.ones((len(self.ds["mid_date"])))))
            # self.ds["errorx"] = (
            #     ("mid_date", "x", "y"),
            #     np.ones((len(self.ds["mid_date"]), len(self.ds["x"]), len(self.ds["y"]))),
            # )
            # self.ds["errory"] = (
            #     ("mid_date", "x", "y"),
            #     np.ones((len(self.ds["mid_date"]), len(self.ds["x"]), len(self.ds["y"]))),
            # )
=======
                ("mid_date", "x", "y"),
                np.ones((len(self.ds["mid_date"]), len(self.ds["x"]), len(self.ds["y"]))),
            )
            self.ds["errory"] = (
                ("mid_date", "x", "y"),
                np.ones((len(self.ds["mid_date"]), len(self.ds["x"]), len(self.ds["y"]))),
            )
>>>>>>> df4298db

    # %% ==================================================================== #
    #                                 ACCESSORS                               #
    # =====================================================================%% #
    
    def sensor_(self):
        return self.ds['sensor'].values.tolist()

    def source_(self):
        return self.ds['source'].values.tolist()

    def temp_base_(self, list=True, format='float'):
        if format == 'D':
            temp = (self.ds['date2'] - self.ds['date1'])
        elif format == 'float':
            # temp = (self.ds['date2'].values-self.ds['date1'].values).astype('timedelta64[D]'))/ np.timedelta64(1, 'D')
            temp = ((self.ds['date2'] - self.ds['date1']) / np.timedelta64(1, 'D'))
        else:
            raise NameError('Please enter format as float or D')
        if list:
            return temp.values.tolist()
        else:
            return temp.values

    def date1_(self):
        return np.asarray(self.ds['date1']).astype('datetime64[D]')

    def date2_(self):
        return np.asarray(self.ds['date2']).astype('datetime64[D]')

    def datec_(self):
        return (self.date1_() + self.temp_base_(list=False, format='D') // 2).astype('datetime64[D]')

    def vv_(self):
        return np.sqrt(self.ds['vx'] ** 2 + self.ds['vy'] ** 2)


    # %% ==================================================================== #
    #                         PIXEL LOADING METHODS                           #
    # =====================================================================%% #

    def load_pixel(self, i, j, unit=365, regu=1, coef=1, flags=None, solver='LSMR', interp='nearest',proj='EPSG:4326', visual=False, rolling_mean=None, verbose=False):

        # variables to keep
        var_to_keep = (
            ["date1", "date2", "vx", "vy", "errorx", "errory", "temporal_baseline"]
            if not visual
            else ["date1", "date2", "vx", "vy", "errorx", "errory", "temporal_baseline", "sensor", "source"]
        )

        if proj == 'int':
            data = self.ds.isel(x=i, y=j)[var_to_keep]
        else:
            # Convert coordinates if needed
            if proj == 'EPSG:4326':
                myProj = Proj(self.ds.proj4)
                i, j = myProj(i, j)
                if verbose: print(f'Converted to projection {self.ds.proj4}: {i, j}')
            else:
                if CRS(self.ds.proj4) != CRS(proj):
                    transformer = Transformer.from_crs(CRS(proj), CRS(self.ds.proj4))
                    i, j = transformer.transform(i, j)
                    if verbose: print(f'Converted to projection {self.ds.proj4}: {i, j}')

            # Interpolate only necessary variables and drop NaN values
            if interp == 'nearest':
                # data = self.ds.sel(x=i, y=j, method='nearest')[var_to_keep].dropna(
                #     dim='mid_date')  # 74.3 ms ± 1.33 ms per loop (mean ± std. dev. of 7 runs, 10 loops each
                data = self.ds.sel(x=i, y=j, method='nearest')[var_to_keep]
                data = data.dropna(dim='mid_date')
            else:
                data = self.ds.interp(x=i, y=j, method=interp)[var_to_keep].dropna(
                    dim='mid_date')  # 282 ms ± 12.1 ms per loop (mean ± std. dev. of 7 runs, 1 loop each)

        if flags is not None:
            if isinstance(regu, dict) and isinstance(coef, dict):
                flag = np.round(flags['flags'].sel(x=i, y=j, method='nearest').values)
                regu = regu[flag]
                coef = coef[flag]
                # print(f'pixel:{i} {j} , flag: {flag}, assigned with regu {regu} and coef {coef}')
            else:
                raise ValueError("regu must be a dict if assign_flag is True!")

        data_dates = data[['date1', 'date2']].to_array().values.T
        if data_dates.dtype == ('<M8[ns]'):#convert to days if needed
            data_dates = data_dates.astype('datetime64[D]')

        if solver == 'LSMR_ini' or regu == '1accelnotnull' or regu == 'directionxy':
            if len(rolling_mean.sizes) == 3:  # if regu == 1accelnotnul, rolling_mean have a time dimesion
                # Load rolling mean for the given pixel, only on the dates available
                dates_range = Construction_dates_range_np(data_dates)  # 652 µs ± 3.24 µs per loop (mean ± std. dev. of 7 runs, 1,000 loops each)
                mean = \
                    rolling_mean.sel(mid_date=dates_range[:-1] + np.diff(dates_range) // 2, x=i, y=j, method='nearest')[
                        ['vx_filt', 'vy_filt']]
                mean = [mean[i].values / unit for i in
                        ['vx_filt', 'vy_filt']]  # convert it to m/day
            else:  # elif solver= LSMR_ini, rolling_mean is an average in time per pixel
                mean = rolling_mean.sel(x=i, y=j, method='nearest')[['vx', 'vy']]
                mean = [mean[i].values / unit for i in ['vx', 'vy']]  # convert it to m/day
                dates_range = None

        else:  # if there is no apriori and no initialization
            mean = None
            dates_range = None

        # data_values is composed of vx, vy, errorx, errory, temporal baseline
        if visual:
            data_str = data[['sensor', 'source']].to_array().values.T
            data_values = data.drop_vars(['date1', 'date2', 'sensor', 'source']).to_array().values.T
            data = [data_dates, data_values, data_str]
        else:
            data_values = data.drop_vars(['date1', 'date2']).to_array().values.T
            data = [data_dates, data_values]

        if flags is not None:
            return data, mean, dates_range, regu, coef
        else:
            return data, mean, dates_range


    # %% ==================================================================== #
    #                             CUBE PROCESSING                             #
    # =====================================================================%% #

    def preData_np(self, i=None, j=None, smooth_method="gaussian", s_win=3, t_win=90, sigma=3,
                   order=3, unit=365, delete_outliers=None, flags=None, regu=1, solver='LSMR_ini',
                   proj="EPSG:4326", velo_or_disp="velo", verbose=False):
        
        """
        Preprocess data to be processed on cube.
        
        :param i (int or None): x-coordinate of the considered pixel, if None, compute over the whole dataset (default is None)
        :param j (int or None): y-coordinate of the considered pixel, if None, compute over the whole dataset (default is None)
        :param smooth_method (string): Smoothing method to be used to smooth the data in time ('gaussian', 'median', 'emwa', 'savgol') (default is 'gaussian')
        :param s_win (int): Size of the spatial window (default is 3)
        :param t_win (int): Time window size for 'ewma' smoothing (default is 90)
        :param sigma (int): Standard deviation for 'gaussian' filter (default is 3)
        :param order (int): Order of the smoothing function (default is 3)
        :param unit (int): 365 if the unit is m/y, 1 if the unit is m/d (default is 365)
        :param delete_outliers (int or None): If int delete all velocities which a quality indicator higher than delete_outliers (defau)
        :param regu (int or string): Regularisation of the solver (default is 1)
        :param proj (string): EPSG of i,j projection (default is 'EPSG:4326')
        :param velo_or_disp (string): 'disp' or 'velo' to indicate the type of the observations : 'disp' mean that self contain displacements values and 'velo' mean it contains velocity (default is 'velo')
        :param verbose (bool): Print informations throughout the process (default is False)
        
        :return:
        """
        def loop_rolling(da_arr, mid_dates, date_range, smooth_method="gaussian", s_win=3, t_win=90, sigma=3, order=3, baseline=None, time_axis=2, verbose=False):
            
            """
            A function to calculate spatial mean, resample data, and calculate exponential smoothed velocity.

            :param da_arr: Input dask.array data
            :param mid_dates: Time labels for input array, in datetime format, should have same length as array, central date of the data
            :param date_range: 
            :param smooth_method: Smoothing method to be used to smooth the data in time ('gaussian', 'median', 'emwa', 'savgol') (default is 'gaussian')
            :param s_win: Window size for spatial average (default is 3)
            :param t_win: Time window size for 'ewma' smoothing (default is 90)
            :param sigma: Standard deviation for 'gaussian' filter (default is 3)
            :param order: Order of the smoothing function (default is 3)
            :param baseline:
            :param time_axis: Optional parameter for time axis (default is 2)
            :param verbose: Print informations throughout the process (default is False)

            :return: Dask array with exponential smoothed velocity
            """

            from dask.array.lib.stride_tricks import sliding_window_view

            # Compute the dates of the estimated displacements time series
            date_out = date_range[:-1] + np.diff(date_range) // 2
            if verbose: start = time.time()
                
            if baseline is not None:
                baseline = baseline.compute()
                idx = np.where(baseline < 700 )
                mid_dates = mid_dates.isel(mid_date=idx[0])
                da_arr = da_arr.isel(mid_date=idx[0])

            # Apply the selected kernel in time
            if verbose:
                with ProgressBar(): # Plot a progress bar
                    filtered_in_time = dask_smooth_wrapper(da_arr.data, mid_dates, t_out=date_out, smooth_method=smooth_method,
                                                 sigma=sigma, t_win=t_win, order=order, axis=time_axis).compute()
            else:
                filtered_in_time = dask_smooth_wrapper(da_arr.data, mid_dates, t_out=date_out, smooth_method=smooth_method,
                                                 sigma=sigma, t_win=t_win, order=order, axis=time_axis).compute()

            if verbose: print(f'Smoothing observations took {round((time.time() - start), 1)} s')

            # Spatial average
            if np.min([da_arr['x'].size,da_arr['y'].size]) > s_win :# The spatial average is performed only if the size of the cube is larger than s_win, the spatial window
                spatial_mean = da.nanmean(sliding_window_view(filtered_in_time, (s_win, s_win), axis=(0, 1)), axis=(-1, -2))
                spatial_mean = da.pad(
                    spatial_mean,
                    ((s_win // 2, s_win // 2), (s_win // 2, s_win // 2), (0, 0)),
                    mode="edge",
                )
            else: spatial_mean = filtered_in_time
            
            # chunk size of spatial mean becomes after the pading: ((1, 9, 1, 1), (1, 20, 2, 1), (61366,))

            return spatial_mean.compute(), np.unique(date_out)
              
        if i is not None and j is not None:
            if verbose: print("Clipping dataset to individual pixel: (x, y) = ({},{})".format(i, j))
            buffer = (s_win + 2) * (self.ds["x"][1] - self.ds["x"][0])
            self.buffer(proj, [i, j, buffer])
            self.ds = self.ds.unify_chunks()

        # cube = self.ds.copy()

        # the rolling smooth should be carried on velocity, while we need displacement during inversion
        if velo_or_disp == "disp":  # to provide displacement values
            self.ds["vx"] = self.ds["vx"] / self.ds["temporal_baseline"] * unit
            self.ds["vy"] = self.ds["vy"] / self.ds["temporal_baseline"] * unit

        if flags is not None:
            flags = flags.load()
            if isinstance(regu, dict):
                regu = list(regu.values())
            else:
                raise ValueError("regu must be a dict if assign_flag is True!")
        else:
            if isinstance(regu, int):#if regu is an integer
                regu = [regu]
            elif isinstance(regu, str):#if regu is a string
                regu = list(regu.split())
        
        if delete_outliers == "median_angle":
            vx_mean = self.ds["vx"].median(dim=['mid_date'])
            vy_mean = self.ds["vy"].median(dim=['mid_date'])

            mean_magnitude = np.sqrt(vx_mean ** 2 + vy_mean ** 2)
            cube_magnitude = np.sqrt(self.ds["vx"] ** 2 + self.ds["vy"] ** 2)

            # Check if magnitudes are greater than a threshold (tolerance) to avoid division by zero
            tolerance = 1e-6
            valid_magnitudes = (cube_magnitude > tolerance).compute()

            # Calculate the dot product of mean velocity vector and individual velocity vectors
            cube_bis = self.ds[['vx', 'vy']].where(valid_magnitudes, drop=True)
            cube_magnitude = np.sqrt(cube_bis["vx"] ** 2 + cube_bis["vy"] ** 2)

            dot_product = (vx_mean * cube_bis["vx"] + vy_mean * cube_bis["vy"])

            # Calculate the angle condition
            angle_condition = (dot_product / (mean_magnitude * cube_magnitude) > np.sqrt(2) / 2).compute()

            # Apply the angle condition to filter the cube
            # cube_bis = cube_bis.where(angle_condition, drop=True)
            if flags is not None:
                flag_condition = (flags == 0)
                angle_condition = angle_condition.where(flag_condition['flags'].T, True, False).compute()
            
            self.ds[['vx', 'vy']] = cube_bis[['vx', 'vy']].where(angle_condition, drop=True)

            del cube_magnitude, mean_magnitude, angle_condition, cube_bis

        elif isinstance(delete_outliers, int):
            self.ds = self.ds.where(
                (self.ds["errorx"] < delete_outliers)
                & (self.ds["errory"] < delete_outliers)
            )

        if ("1accelnotnull" in regu or "directionxy" in regu):
            date_range = np.sort(np.unique(np.concatenate((self.ds['date1'].values, self.ds['date2'].values), axis=0)))
            if verbose: start = time.time()
            vx_filtered, dates_uniq = loop_rolling(
                self.ds["vx"],
                self.ds["mid_date"],
                date_range,
                smooth_method=smooth_method,
                s_win=s_win,
                t_win=t_win,
                sigma=sigma,
                order=order,
                time_axis=2,
            )
            vy_filtered, dates_uniq = loop_rolling(
                self.ds["vy"],
                self.ds["mid_date"],
                date_range,
                smooth_method=smooth_method,
                s_win=s_win,
                t_win=t_win,
                sigma=sigma,
                order=order,
                time_axis=2,
            )

            # the time dimension of the smoothed velocity observations is different from the original,
            # which is because of the possible dublicate mid_date of different image pairs...
            obs_filt = xr.Dataset(
                data_vars=dict(
                    vx_filt=(["x", "y", "mid_date"], vx_filtered),
                    vy_filt=(["x", "y", "mid_date"], vy_filtered),
                ),
                coords=dict(
                    x=(["x"], self.ds.x.data),
                    y=(["y"], self.ds.y.data),
                    mid_date=dates_uniq,
                ),
                attrs=dict(
                    description="Smoothed velocity observations",
                    units="m/y",
                    projection=self.ds.proj4,
                ),
            )
            obs_filt.load()
            del vx_filtered, vy_filtered



            if verbose:print(
                "Calculating smoothing mean of the observations completed in {:.2f} seconds".format(
                    time.time() - start
                )
            )
        elif solver == 'LSMR_ini': #The initialization is based on the averaged velocity over the period, for every pixel
            obs_filt = self.ds[['vx','vy']].mean(dim='mid_date')
            obs_filt.attrs['description'] = 'Averaged velocity over the period'
            obs_filt.attrs['units'] = 'm/y'

        # unify the observations to displacement
        # to provide displacement values during inversion
        self.ds["vx"] = self.ds["vx"] * self.ds["temporal_baseline"] / unit
        self.ds["vy"] = self.ds["vy"] * self.ds["temporal_baseline"] / unit

        self.ds = self.ds.persist() #crash memory without loading
        #persist() is particularly useful when using a distributed cluster because the data will be loaded into distributed memory across your machines and be much faster to use than reading repeatedly from disk.

        return obs_filt


    def align_cube(self, cube, unit=365, reproj_vel=True, reproj_coord=True, interp_method='nearest'):
        
        """
        Reproject cube to match the resolution, projection, and region of self.
        
        :param cube (cube_data_classxr): Cube to align to self
        :param unit (int): Unit of the velocities (365 for m/y, 1 for m/d) (default is 365)
        :param reproj_vel (bool): Whether the velocity have to be reprojected or not -> it will modify their value (default is True)
        :param reproj_coord (bool): Whether the coordinates have to be interpolated or not (using interp_method) (default is True)
        :param interp_method (string): Interpolation method used to reproject cube (default is 'nearest')
        
        :return: Cube projected to self
        """

        if reproj_vel:  # if the velocity components have to be reprojected in the new projection system
            grid = np.meshgrid(cube.ds['x'], cube.ds['y'])
            temp = cube.temp_base_()
            endx = np.array([(np.ma.masked_invalid(cube.ds['vx'][z]) * temp[z] / unit) + grid[0] for z in
                              range(
                                  cube.nz)])  # localisation of the final coordinate of each pixel displaced by the corresponding velocity vector, in x
            endy = np.array(
                [(np.ma.masked_invalid(cube.ds['vy'][z]) * temp[z] / unit) + grid[1] for z in
                  range(
                      cube.nz)])  # localisation of the final coordinate of each pixel displaced by the corresponding velocity vector, in y

            # reprojection of the final coordinate of each pixel displaced by the corresponding velocity vector
            transformer = Transformer.from_crs(cube.ds.proj4, self.ds.proj4)
            t = np.array([transformer.transform(endx[z], endy[z]) for z in range(cube.nz)])
            del endx, endy

            # Computation of the difference between final and oringinal coordinates in the new system
            grid = transformer.transform(grid[0], grid[1])
            vx = np.array([(grid[0] - t[z, 0, :, :]) / temp[z] * unit for z in
                            range(cube.nz)])  # positive toward the West
            vy = np.array([(t[z, 1, :, :] - grid[1]) / temp[z] * unit for z in
                            range(cube.nz)])  # positive toward the North
            cube.ds['vx'] = xr.DataArray(vx.astype('float32'), dims=['mid_date', 'y', 'x'],
                                          coords={'mid_date': cube.ds.mid_date, 'y': cube.ds.y, 'x': cube.ds.x})
            cube.ds['vx'].encoding = {'vx': {'dtype': 'float32', 'scale_factor': 0.1, 'units': 'm/y'}}
            cube.ds['vy'] = xr.DataArray(vy.astype('float32'), dims=['mid_date', 'y', 'x'],
                                          coords={'mid_date': cube.ds.mid_date, 'y': cube.ds.y, 'x': cube.ds.x})
            cube.ds['vy'].encoding = {'vy': {'dtype': 'float32', 'scale_factor': 0.1, 'units': 'm/y'}}
            del vx, vy  
        
        # if reproj_coord:
        #     # Convert the system of coordinate and ajust the spatial resolution of self to match the resolution, projection, and region of cube
        #     cube.ds = cube.ds.rio.write_crs(cube.ds.proj4)
        #     self.ds = self.ds.rio.write_crs(self.ds.proj4)
        #     if interp_method == 'nearest':
        #         cube.ds = self.ds.rio.reproject_match(cube.ds, resampling=rasterio.enums.Resampling.nearest)
        #     # Update of cube_data_classxr attributes
        #     self.ds = self.ds.assign_attrs({'proj4': cube.ds.proj4})
        #     # cube2.ds = cube2.ds.rio.write_crs(cube2.proj4, inplace=True)
        #     self.nx = self.ds.dims['x']
        #     self.ny = self.ds.dims['y']
            
        if reproj_coord:
            # Convert the system of coordinate and ajust the spatial resolution of the cube2 to match the resolution, projection, and region of self, using a bilinear interpolation
            cube.ds = cube.ds.rio.write_crs(cube.ds.proj4)
            self.ds = self.ds.rio.write_crs(self.ds.proj4)
            cube.ds = cube.ds.transpose('mid_date', 'y', 'x')
            if interp_method == 'nearest':
                cube.ds = cube.ds.rio.reproject_match(self.ds, resampling=rasterio.enums.Resampling.nearest)
            # Update of cube_data_classxr attributes
            cube.ds = cube.ds.assign_attrs({'proj4': self.ds.proj4})
            # cube2.ds = cube2.ds.rio.write_crs(cube2.proj4, inplace=True)
            cube.nx = cube.ds.dims['x']
            cube.ny = cube.ds.dims['y']
            cube.ds = cube.ds.assign_coords({"x": self.ds.x, "y": cube.ds.y})
            
        cube.ds = cube.ds.assign_attrs({'author': f'{cube.ds.author} aligned'})
        
        return cube


    def merge_cube(self, cube):
        self.ds = xr.concat([self.ds, cube.ds], dim='mid_date')
        self.ds = self.ds.chunk(chunks={'mid_date': self.ds['mid_date'].size})
        self.nz = self.ds['mid_date'].size

    def average_cube(self):
        '''

        :return: xr dataset, with vx_mean, the mean of vx and vy_mean the mean of vy
        '''
        ds_mean = xr.Dataset({})
        coords = {'y': self.ds.y, 'x': self.ds.x}
        ds_mean['vx_mean'] = xr.DataArray(self.ds['vx'].mean(dim='mid_date'), dims=['y', 'x'], coords=coords)
        ds_mean['vy_mean'] = xr.DataArray(self.ds['vy'].mean(dim='mid_date'), dims=['y', 'x'], coords=coords)
        return ds_mean

    def compute_heatmap_moving(self, points_heatmap, variable='vv', method_interp='linear',
                               verbose=False, freq='MS', method='mean'):
        """
        Compute a heatmap of the average monthly velocity, average all the velocities which are overlapping a given month

        :param points_heatmap: pd dataframe, Points where the heatmap is to be computed
        :param variable: str, What variable is to be computed ('vx', 'vy' or 'vv')
        :param method_interp:str,  Interpolation method used to determine the value at a specified point from the discrete velocities datas
        :param freq: str, frequency used in the pandas.date_range function (default: 'MS' every first day of the month)
        :param method: str, 'mean' or 'median'

        :return: pandas DataFrame, heatmap values where each line corresponds to a date and each row to a point of the line
        """

        date1 = self.date1_()
        date2 = self.date2_()
        # Create a DateTimeIndex range spanning from the minimum date to the maximum date
        date_range = pd.date_range(np.nanmin(date1), np.nanmax(date2), freq=freq)  # 'MS' for start of each month
        data = np.column_stack((date1, date2))  # Combine date1 and date2 into a single 2D array
        # Sort data according to the first date
        data = np.ma.array(sorted(data, key=lambda date: date[0]))  # sort according to the first date

        # Find the index of the dates that have to be averaged, to get the heatmap
        # Each value of the heatmap corresponds to an average of all the velocities which are overlapping a given period
        save_line = [[] for _ in range(len(date_range) - 1)]
        for i_date, date in enumerate(date_range[:-1]):
            i = 0
            while i < data.shape[0] and date_range[i_date + 1] >= data[i, 0]:
                if date_range[i_date] <= data[i, 1]:
                    save_line[i_date].append(i)
                i += 1
        interval_output = pd.Series(
            [(date_range[k + 1] - date_range[k]) / np.timedelta64(1, 'D') for k in range(date_range.shape[0] - 1)])
        dates_c = date_range[1:] - pd.to_timedelta((interval_output / 2).astype('int'), 'D')
        del interval_output, date_range, data

        def data_temporalpoint(k, points_heatmap):
            '''Get the data at a given spatial point contained in points_heatmap'''
            geopoint = points_heatmap['geometry'].iloc[
                k]  # Return a point at the specified distance along a linear geometric object. # True -> interpretate k/n as fraction and not meters
            i, j = geopoint.x, geopoint.y
            if verbose: print('i,j', i, j)
            if variable == 'vv':
                v = np.sqrt(
                    self.ds['vx'].interp(x=i, y=j, method=method_interp).load() ** 2 + self.ds['vy'].interp(x=i, y=j,
                                                                                                            method="linear").load() ** 2)
            elif variable == 'vx' or variable == 'vy':
                v = self.ds[variable].interp(x=i, y=j, method=method_interp).load()
            data = np.array([date1, date2, v.values], dtype=object).T
            data = np.ma.array(sorted(data, key=lambda date: date[0]))  # sort according to the first date
            return data[:, 2]

        for k in range(len(points_heatmap)):
            if verbose: print('k', k)
            data = data_temporalpoint(k, points_heatmap)
            vvmasked = np.ma.masked_invalid(np.ma.array(data, dtype='float'))
            if method == 'mean':
                vvmean = [np.ma.mean(vvmasked[lines]) for lines in save_line]
            elif method == 'median':
                vvmean = [np.ma.median(vvmasked[lines]) for lines in save_line]

            vvdf = pd.DataFrame(vvmean, index=dates_c, columns=[points_heatmap['distance'].iloc[k] / 1000])
            if k > 0:
                line_df_vv = pd.concat([line_df_vv, vvdf], join='inner', axis=1)
            else:
                line_df_vv = vvdf
        return line_df_vv

    # @jit(nopython=True)
    def NCVV(self):
        '''Return the Normalized Coherence Vector Velocity '''
        return np.array([np.sqrt(np.nansum((self.ds['vx'].isel(x=i, y=j) / np.sqrt(
            self.ds['vx'].isel(x=i, y=j) ** 2 + self.ds['vy'].isel(x=i, y=j) ** 2))) ** 2 + np.nansum((self.ds[
                                                                                                           'vy'].isel(
            x=i, y=j) / np.sqrt(self.ds['vx'].isel(x=i, y=j) ** 2 + self.ds['vy'].isel(x=i, y=j) ** 2))) ** 2) / self.nz
                         for i in
                         range(self.nx) for j in range(self.ny)]).reshape(self.nx, self.ny)


    # %% ======================================================================== #
    #                             WRITING RESULTS In A NETCDF                     #
    # =========================================================================%% #

    def write_result_TICOI(self, result, source, sensor, filename='Time_series', savepath=None, result_quality=None,
                           verbose=False):
        """
        Write the result from TICOI, stored in result, in an xarray dataset matching the conventions CF-1.10
        http://cfconventions.org/Data/cf-conventions/cf-conventions-1.10/cf-conventions.pdf
        units has been changed to unit, since it was producing an error while wirtting the netcdf file
        :param result: list of pd xarray, resulut from the TICOI method
        :param source: string, name of the source
        :param sensor: string, sensors which have been used
        :param filename: string, filename of file to saved
        :param savepath: string, path where to saved the file
        :return:
        """
        # TODO: need to check the order of dimension: do we need to transpose?
        non_null_results = [result[i * self.ny + j]['vx'].shape[0] for i in range(self.nx) for j in range(self.ny)
                            if
                            result[i * self.ny + j]['vx'].shape[
                                0] != 0]  # temporal size of the results which are not empty
        first_date_results = [result[i * self.ny + j]['First_date'].iloc[0] for i in range(self.nx) for j in
                              range(self.ny) if
                              result[i * self.ny + j]['vx'].shape[
                                  0] != 0]  # temporal size of the results which are not empty
        if len(non_null_results) == 0:
            print('There is no results to write and/or save')
            return 'There is no results to write and/or save'

        if np.min(non_null_results) == np.max(non_null_results) and all(
                element == first_date_results[0] for element in
                first_date_results):  # if the dates of the results are the same for every pixels
            Non_null_el = next((element for element in result if element.shape[0] != 0),
                               None)  # First result array which is not empty, and have size corresponding to the time period common between every pixels
            del non_null_results, first_date_results
            print('Same time dimension for every pixels')
        else:
            print('Not the same time dimension for every pixels')
            raise ValueError('Not the same time dimension for every pixels')

        cubenew = cube_data_class()
        time = Non_null_el['First_date'] + (Non_null_el['Second_date'] - Non_null_el['First_date']) // 2
        cubenew.ds['date1'] = xr.DataArray(Non_null_el['First_date'], dims='mid_date', coords={'mid_date': time})
        cubenew.ds['date1'].attrs = {'standard_name': 'first_date', 'unit': 'days',
                                     'long_name': 'first date between which the velocity is estimated'}
        cubenew.ds['date2'] = xr.DataArray(Non_null_el['Second_date'], dims='mid_date', coords={'mid_date': time})
        cubenew.ds['date2'].attrs = {'standard_name': 'second_date', 'unit': 'days',
                                     'long_name': 'second date between which the velocity is estimated'}

        long_name = ['velocity in the East/West direction [m/y]', 'velocity in the North/South direction [m/y]',
                     'number of Y observations which have contributed to estimate each value in X (it corresponds to A.dot(weight)) in the East/West direction',
                     'number of Y observations which have contributed to estimate each value in X (it corresponds to A.dot(weight)) in the North/South direction']
        short_name = ['x_velocity', 'y_velocity', 'x_countx', 'x_county']
        if result_quality is not None and 'X_contribution' in result_quality:
            variables = ['vx', 'vy', 'x_countx', 'x_county']
        else:
            variables = ['vx', 'vy']
        for i, var in enumerate(variables):
            result_arr = np.array(
                [result[i * self.ny + j][var] if result[i * self.ny + j][var].shape[
                                                     0] != 0 else pd.Series(
                    np.full(Non_null_el.shape[0], np.nan)) for i in range(self.nx) for j in range(self.ny)])
            result_arr = result_arr.reshape((self.nx, self.ny, len(time)))
            cubenew.ds[var] = xr.DataArray(result_arr, dims=['x', 'y', 'mid_date'],
                                           coords={'x': self.ds['x'], 'y': self.ds['y'], 'mid_date': time})
            cubenew.ds[var] = cubenew.ds[var].transpose('mid_date', 'y', 'x')
            cubenew.ds[var].attrs = {'standard_name': short_name[i], 'unit': 'm/y', 'long_name': long_name[i]}

        if result_quality is not None and 'Norm_residual' in result_quality:
            long_name = ['Residual from the inversion AX=Y, where Y is the displacement in the direction Est/West [m]',
                         'Residual from the regularisation term for the displacement in the direction Est/West [m]',
                         'Residual from the inversion AX=Y, where Y is the displacement in the direction North/South [m]',
                         'Residual from the regularisation term for the displacement in the direction North/South [m]']
            short_name = ['ResidualAXY_dx', 'ResidualRegu_dx', 'ResidualAXY_dy', 'ResidualRegu_dy']
            for k in range(0, 4):
                result_arr = np.array(
                    [result[i * self.ny + j]['NormR'][k] if result[i * self.ny + j]['NormR'].shape[
                                                                0] != 0 else np.nan for i in range(self.nx) for j in
                     range(self.ny)])
                result_arr = result_arr.reshape((self.nx, self.ny))
                cubenew.ds[short_name[k]] = xr.DataArray(result_arr, dims=['x', 'y'],
                                                         coords={'x': self.ds['x'], 'y': self.ds['y']})
                cubenew.ds[short_name[k]] = cubenew.ds[short_name[k]].transpose('y', 'x')
                cubenew.ds[short_name[k]].attrs = {'standard_name': short_name[k], 'unit': 'm',
                                                   'long_name': long_name[k]}
        if result_quality is not None and 'Error_propagation' in result_quality:
            long_name = [
                'Error propagated for the displacement in the direction Est/West',
                'Error propagated for  the displacement in the direction North/South [m]']
            short_name = ['Error_x', 'Error_y']
            for var in short_name:
                result_arr = np.array(
                    [result[i * self.ny + j][var] if result[i * self.ny + j][var].shape[
                                                         0] != 0 else np.nan for i in range(self.nx) for j in
                     range(self.ny)])
                result_arr = result_arr.reshape((self.nx, self.ny))
                cubenew.ds[short_name[k]] = xr.DataArray(result_arr, dims=['x', 'y'],
                                                         coords={'x': self.ds['x'], 'y': self.ds['y']})
                cubenew.ds[short_name[k]] = cubenew.ds[short_name[k]].transpose('y', 'x')
                cubenew.ds[short_name[k]].attrs = {'standard_name': short_name[k], 'unit': 'm',
                                                   'long_name': long_name[k]}

        del Non_null_el, long_name, result_arr
        cubenew.ds['x'] = self.ds['x']
        cubenew.ds['x'].attrs = {'standard_name': 'projection_x_coordinate', 'unit': 'm',
                                 'long_name': 'x coordinate of projection'}
        cubenew.ds['y'] = self.ds['y']
        cubenew.ds['y'].attrs = {'standard_name': 'projection_y_coordinate', 'unit': 'm',
                                 'long_name': 'y coordinate of projection'}
        cubenew.ds['mid_date'] = time.to_numpy()
        cubenew.ds['mid_date'].attrs = {'standard_name': 'central_date', 'unit': 'days',
                                        'description': 'the date in the middle of the two dates between which a velocity is computed'}
        cubenew.ds['grid_mapping'] = self.ds.proj4
        cubenew.ds.attrs = {'Conventions': 'CF-1.10', 'title': 'Ice velocity time series',
                            'institution': 'Université Grenoble Alpes',
                            'references': 'Charrier, L., Yan, Y., Koeniguer, E. C., Leinss, S., & Trouvé, E. (2021). Extraction of velocity time series with an optimal temporal sampling from displacement observation networks. IEEE Transactions on Geoscience and Remote Sensing, 60, 1-10.\n Charrier, L., Yan, Y., Koeniguer, E. C., Trouve, E., Mouginot, J., & Millan, R. (2022, June). Fusion of multi-temporal and multi-sensor ice velocity observations. In International Annals of the Photogrammetry, Remote Sensing and Spatial Information Sciences.',
                            'source': source, 'sensor': sensor, 'proj4': self.ds.proj4, 'author': 'L. Charrier',
                            'history': f'Created on the {date.today()}'}
        cubenew.nx = self.nx
        cubenew.ny = self.ny
        cubenew.nz = cubenew.ds['mid_date'].sizes['mid_date']
        cubenew.filename = filename

        if savepath is not None:  # save the dataset to a netcdf file
            cubenew.ds.to_netcdf(f'{savepath}/{filename}.nc')
            if verbose: print(f'Saved to {savepath}/{filename}.nc')

        return cubenew

    def write_result_TICO(self, result, source, sensor, filename='Time_series', savepath=None, result_quality=None,
                          verbose=False):
        """
        Write the result from TICOI, stored in result, in an xarray dataset matching the conventions CF-1.10
        http://cfconventions.org/Data/cf-conventions/cf-conventions-1.10/cf-conventions.pdf
        units has been changed to unit, since it was producing an error while wirtting the netcdf file
        :param result: list of pd xarray, resulut from the TICOI method
        :param source: string, name of the source
        :param sensor: string, sensors which have been used
        :param filename: string, filename of file to saved
        :param savepath: string, path where to saved the file
        :return:
        """
        cubenew = cube_data_class()
        cubenew.ds['x'] = self.ds['x']
        cubenew.ds['x'].attrs = {'standard_name': 'projection_x_coordinate', 'unit': 'm',
                                 'long_name': 'x coordinate of projection'}
        cubenew.ds['y'] = self.ds['y']
        cubenew.ds['y'].attrs = {'standard_name': 'projection_y_coordinate', 'unit': 'm',
                                 'long_name': 'y coordinate of projection'}

        long_name = ['first date between which the velocity is estimated',
                     'second date between which the velocity is estimated',
                     'displacement in the East/West direction [m]', 'displacement in the North/South direction [d]',
                     'number of Y observations which have contributed to estimate each value in X (it corresponds to A.dot(weight)) in the East/West direction',
                     'number of Y observations which have contributed to estimate each value in X (it corresponds to A.dot(weight)) in the North/South direction']
        short_name = ['first_date', 'second_date', 'x_displacement', 'y_displacement', 'x_countx', 'x_county']
        unit = ['days', 'days', 'm', 'm', 'no unit', 'no unit']

        # Build cumulative displacement time series
        df_list = [reconstruct_Common_Ref(df[1], result_quality) for df in result]

        # List of the reference date, i.e. the first date of the cumulative displacement time series
        result_arr = np.array(
            [df_list[i]['Ref_date'][0] for i in range(len(df_list))]).reshape((self.nx, self.ny))
        cubenew.ds['reference_date'] = xr.DataArray(result_arr, dims=['x', 'y'],
                                                    coords={'x': self.ds['x'], 'y': self.ds['y']})
        cubenew.ds['reference_date'].attrs = {'standard_name': 'reference_date', 'unit': 'days',
                                              'description': 'first date of the cumulative displacement time series'}

        # Retrieve the list a second date in the whole data cube
        Second_date_list = list(set(list(itertools.chain.from_iterable([df['Second_date'].values for df in df_list]))))
        Second_date_list.sort()

        # reindex each dataframe according to the list of second date, so that each dataframe have the same temporal size
        df_list2 = []
        for i, df in enumerate(df_list):
            df.index = df['Second_date']
            df_list2.append(df.reindex(Second_date_list))
        del df_list

        # name of variable to store
        if result_quality is not None and 'X_contribution' in result_quality:
            variables = ['dx', 'dy', 'xcountx', 'xcounty']
        else:
            variables = ['dx', 'dy']

        warnings.filterwarnings("ignore",
                                category=UserWarning)  # to avoid the warning  UserWarning: Converting non-nanosecond precision datetime values to nanosecond precision. This behavior can eventually be relaxed in xarray, as it is an artifact from pandas which is now beginning to support non-nanosecond precision values. This warning is caused by passing non-nanosecond np.datetime64 or np.timedelta64 values to the DataArray or Variable constructor; it can be silenced by converting the values to nanosecond precision ahead of time.
        # Store each variable
        for i, var in enumerate(variables):
            result_arr = np.array(
                [df_list2[i][var] for i in range(len(df_list2))])
            result_arr = result_arr.reshape((self.nx, self.ny, len(Second_date_list)))
            cubenew.ds[var] = xr.DataArray(result_arr, dims=['x', 'y', 'second_date'],
                                           coords={'x': self.ds['x'], 'y': self.ds['y'],
                                                   'second_date': Second_date_list})
            cubenew.ds[var] = cubenew.ds[var].transpose('second_date', 'y', 'x')
            cubenew.ds[var].attrs = {'standard_name': short_name[i], 'unit': unit[i], 'long_name': long_name[i]}

        cubenew.ds['grid_mapping'] = self.ds.proj4
        cubenew.ds.attrs = {'Conventions': 'CF-1.10', 'title': 'Cumulative displacement time series',
                            'institution': 'Université Grenoble Alpes',
                            'references': 'Charrier, L., Yan, Y., Koeniguer, E. C., Leinss, S., & Trouvé, E. (2021). Extraction of velocity time series with an optimal temporal sampling from displacement observation networks. IEEE Transactions on Geoscience and Remote Sensing, 60, 1-10.\n Charrier, L., Yan, Y., Koeniguer, E. C., Trouve, E., Mouginot, J., & Millan, R. (2022, June). Fusion of multi-temporal and multi-sensor ice velocity observations. In International Annals of the Photogrammetry, Remote Sensing and Spatial Information Sciences.',
                            'source': source, 'sensor': sensor, 'proj4': self.ds.proj4, 'author': 'L. Charrier',
                            'history': f'Created on the {date.today()}'}
        cubenew.nx = self.nx
        cubenew.ny = self.ny
        cubenew.nz = cubenew.ds.dims['second_date']
        cubenew.filename = filename

        if savepath is not None:  # save the dataset to a netcdf file
            cubenew.ds.to_netcdf(f'{savepath}/{filename}.nc')
            if verbose: print(f'Saved to {savepath}/{filename}.nc')

        return cubenew<|MERGE_RESOLUTION|>--- conflicted
+++ resolved
@@ -615,10 +615,6 @@
         # reorder the coordinates to keep the consistency
         self.ds = self.ds.copy().sortby("mid_date").transpose("x", "y", "mid_date")
         self.standardize_cube_for_processing()
-<<<<<<< HEAD
-        self.ds = self.ds.persist()
-=======
->>>>>>> df4298db
         # if there is chunks in time, set no chunks
 
         # if self.ds['mid_date'].dtype == ('<M8[ns]'): #if the dates are given in ns, convert them to days
@@ -640,21 +636,6 @@
 
         if "errorx" not in self.ds.variables:
             self.ds["errorx"] = (
-<<<<<<< HEAD
-                ("mid_date",
-                np.ones((len(self.ds["mid_date"])))))
-            self.ds["errory"] = (
-                ("mid_date",
-                np.ones((len(self.ds["mid_date"])))))
-            # self.ds["errorx"] = (
-            #     ("mid_date", "x", "y"),
-            #     np.ones((len(self.ds["mid_date"]), len(self.ds["x"]), len(self.ds["y"]))),
-            # )
-            # self.ds["errory"] = (
-            #     ("mid_date", "x", "y"),
-            #     np.ones((len(self.ds["mid_date"]), len(self.ds["x"]), len(self.ds["y"]))),
-            # )
-=======
                 ("mid_date", "x", "y"),
                 np.ones((len(self.ds["mid_date"]), len(self.ds["x"]), len(self.ds["y"]))),
             )
@@ -662,7 +643,6 @@
                 ("mid_date", "x", "y"),
                 np.ones((len(self.ds["mid_date"]), len(self.ds["x"]), len(self.ds["y"]))),
             )
->>>>>>> df4298db
 
     # %% ==================================================================== #
     #                                 ACCESSORS                               #
