#!/usr/bin/env python3

"""
Coefficient optimization of the TICOI post-processing method, according to "ground truth" given data (GPS, more
precise satellitarian data...). A range of coefficients is tested for a given regularisation method, by computing
the RMSE between TICOI results for the tested coefficient, interpolated to the ground truth dates, and compared
to those ground truth dates using the Root Mean Square Error (RMSE).
This code computes a RMSE-coefficient curve for every pixel of a given subset (or whole data cube).
"""

import asyncio
import itertools
import os
import time
import warnings
<<<<<<< HEAD
import asyncio
import numpy as np
import xarray as xr
import matplotlib.pyplot as plt

from osgeo import gdal, osr
=======

import matplotlib.pyplot as plt
import numpy as np
>>>>>>> 8c26708d
from joblib import Parallel, delayed
from tqdm import tqdm

from examples.advanced_processing.pixel_optimize_ticoi_coef import optimize_coef
from ticoi.core import chunk_to_block, load_block
from ticoi.cube_data_classxr import cube_data_class
<<<<<<< HEAD
from ticoi.other_functions import optimize_coef

=======
>>>>>>> 8c26708d

# %%========================================================================= #
#                                    PARAMETERS                               #
# =========================================================================%% #

warnings.filterwarnings("ignore")

## ------------------------------ Data selection --------------------------- ##
# List of the paths where the data cubes are stored
<<<<<<< HEAD
cube_name = f'{os.path.abspath(os.path.join(os.path.dirname(__file__), "..", "..", "test_data"))}/Alps_Mont-Blanc_Argentiere_S2.nc'
# Path to the "ground truth" cube used to optimize the regularisation
cube_gt_name = f'{os.path.abspath(os.path.join(os.path.dirname(__file__), "..", "..", "test_data"))}/Alps_Mont-Blanc_Argentiere_Pleiades.nc'
flag_file = f'{os.path.abspath(os.path.join(os.path.dirname(__file__), "..", "..", "test_data"))}/Alps_Mont-Blanc_flags.nc' # Path to flags file
mask_file = None # Path where the mask file is stored
path_save = f'{os.path.abspath(os.path.join(os.path.dirname(__file__), "..", "results", "cube", "optimize_coef"))}/' # Path where to store the results

proj = 'EPSG:32632'  # EPSG system of the given coordinates
=======
cube_names = [
    f'{os.path.abspath(os.path.join(os.path.dirname(__file__), "..", "test_data"))}/c_x01225_y03920_all_filt-multi.nc',
]
# 'nathan/Donnees/Cubes_de_donnees/stack_median_pleiades_alllayers_2012-2022_modiflaurane.nc']
cube_authors = (
    None  # Specify the author of the data cubes (list), keep None if the authors are specified in the dataset
)
mask_file = "nathan/Tests_MB/Areas/Full_MB/mask/Full_MB.shp"  # Path where the mask file is stored
path_save = "nathan/Tests_MB/"  # Path where to store the results
proj = "EPSG:32632"  # EPSG system of the given coordinates
>>>>>>> 8c26708d

# Divide the data in several areas where different methods should be used
assign_flag = True
flag = None # Do not put it in load_kwargs and/or preData_kwargs but pass it to optimize_coef directly
if assign_flag:
    flag = xr.open_dataset(flag_file)
    flag.load()
    if 'flags' in list(flag.variables):
        flag = flag.rename({'flags': 'flag'})

flag_name = {0: 'stable ground', 1: 'glacier'}

<<<<<<< HEAD
## --------------------------- Main parameters ----------------------------- ##
regu = '1accelnotnull' # Regularization method to be used (don't put it in inversion_kwargs)
regu = {0: 1, 1: '1accelnotnull'}
solver = 'LSMR_ini' # Solver for the inversion
unit = 365 # 1 for m/d, 365 for m/y
result_quality = 'X_contribution' # Criterium used to evaluate the quality of the results ('Norm_residual', 'X_contribution')

## ----------------------- Optimization parameters ------------------------- ## 
# Choose optimization processing method you want to use:
#    - 'block_process' (recommended) : This implementation divides the data in smaller data cubes processed one after the other in a synchronous manner,
# in order to avoid memory overconsumption and kernel crashing. Computations within the blocks are parallelized so this method goes way faster
# than the 'direct_process' method
#      /!\ This implementation uses asyncio (way faster) which requires its own event loop to run : if you launch this code from a raw terminal, 
# there should be no problem, but if you try to launch it from some IDE (like Spyder), think of specifying to your IDE to launch it 
# in a raw terminal instead of the default console (which leads to a RuntimeError)
#    - 'direct_process' : No subdivisition of the data is made beforehand which generally leads to memory overconsumption and kernel crashes
# if the amount of pixel to compute is too high (depending on your available memory). If you want to process big amount of data, you should use
# 'block_process', which is also faster. This method is essentially used for debug purposes.optimization_process = 'direct_process'
optimization_process = 'block_process'
# Specify the coefficients you want to test
coefs = [20, 40, 60, 80, 100, 120, 140, 160, 180, 200, 240, 280, 320, 360, 400, 450, 500, 550, 600, 700, 800, 900, 1000, 1200, 1400, 1600, 1800, 2000, 
         2500, 3000, 3500, 4000, 4500, 5000, 6000, 7000, 8000, 9000, 10000]
coef_min = 10 # If coefs=None, start point of the range of coefs to be tested
coef_max = 1000 # If coefs=None, stop point of the range of coefs to be tested
step = 10 # If coefs=None, step for the range of coefs to be tested
stats = False # Compute some statistics on raw data and GT data
=======
## ------------------------- Main parameters --------------------------- ##
regu = "1accelnotnull"  # Regularization method to be used
solver = "LSMR_ini"  # Solver for the inversion
unit = 365  # 1 for m/d, 365 for m/y
result_quality = (
    "X_contribution"  # Criterium used to evaluate the quality of the results ('Norm_residual', 'X_contribution')
)

## --------------------- Optimization parameters ----------------------- ##
# Path to the "ground truth" cube used to optimize the regularisation
cube_gt_name = "nathan/Donnees/Cubes_de_donnees/stack_median_pleiades_alllayers_2012-2022_modiflaurane.nc"
# Specify the coefficients you want to test
coefs = [20, 40, 60, 80, 100, 120, 140, 160, 180, 200, 240, 280, 320, 360, 400, 450, 500, 550, 600, 700, 800, 900, 1000]
coef_min = 10  # If coefs=None, start point of the range of coefs to be tested
coef_max = 1000  # If coefs=None, stop point of the range of coefs to be tested
step = 10  # If coefs=None, step for the range of coefs to be tested
stats = True  # Compute some statistics on raw data and GT data
>>>>>>> 8c26708d
# Visualisation options
save = True
plot_them_all = True
coef_maps = ['best', 'good']

<<<<<<< HEAD
## -------------------------- Loading parameters --------------------------- ##
load_kwargs = {'chunks': {}, 
               'conf': False, # If True, confidence indicators will be put between 0 and 1, with 1 the lowest errors
               'subset': None, # Area to be loaded around the pixel ([longitude, latitude, buffer size] or None)
               'pick_date': ['2015-01-01', '2023-01-01'], # Select dates ([min, max] or None to select all)
               'pick_sensor': None, # Select sensors (None to select all)
               'pick_temp_bas': None, # Select temporal baselines ([min, max] in days or None to select all)
               'proj': proj, # EPSG system of the given coordinates
               'mask': mask_file, # Path to mask file (.shp file) to mask some of the data on cube
               'verbose': False} # Print information throughout the loading process 

## --------------------- Data preparation parameters ----------------------- ##
preData_kwargs = {'smooth_method': 'gaussian', # Smoothing method to be used to smooth the data in time ('gaussian', 'median', 'emwa', 'savgol')
                  's_win': 3, # Size of the spatial window
                  't_win': 90, # Time window size for 'ewma' smoothing
                  'sigma': 3, # Standard deviation for 'gaussian' filter
                  'order': 3, # Order of the smoothing function
                  'unit': unit, # 365 if the unit is m/y, 1 if the unit is m/d
                  'delete_outliers': 'vvc_angle', # Delete data with a poor quality indicator (if int), or with aberrant direction ('vvc_angle') 
                  'regu': regu, # Regularization method to be used
                  'solver': solver, # Solver for the inversion
                  'proj': proj, # EPSG system of the given coordinates
                  'velo_or_disp': 'velo', # Type of data contained in the data cube ('disp' for displacements, and 'velo' for velocities)
                  'verbose': False} # Print information throughout the filtering process 
                  
## ---------------- Parameters for the pixel loading part ------------------ ##
load_pixel_kwargs = {'regu': regu, # Regularization method to be used
                     'coef': 0 if type(regu) != dict else {key: 0 for key in regu.keys()}, # Initialisation to a useless value
                     'solver': solver, # Solver for the inversion
                     'proj': proj, # EPSG system of the given coordinates
                     'interp': 'nearest', # Interpolation method used to load the pixel when it is not in the dataset
                     'visual': False} # Plot results along the way
                     
## ------------------------- Inversion parameters -------------------------- ##
inversion_kwargs = {'regu': regu, # Regularization method to be used
                    'solver': solver, # Solver for the inversion
                    'conf': False, # If True, confidence indicators are set between 0 and 1, with 1 the lowest errors
                    'unit': unit, # 365 if the unit is m/y, 1 if the unit is m/d

                    'iteration': True, # Allow the inversion process to make several iterations
                    'nb_max_iteration': 10, # Maximum number of iteration during the inversion process
                    'threshold_it': 0.1, # Threshold to test the stability of the results between each iteration, used to stop the process
                    'apriori_weight': True, # If True, use apriori weights
                    'detect_temporal_decorrelation': True, # If True, the first inversion will use only velocity observations with small temporal baselines, to detect temporal decorelation
                    'linear_operator': None, # Perform the inversion using this specific linear operator
                    'result_quality': result_quality, # Criterium used to evaluate the quality of the results ('Norm_residual', 'X_contribution')
                    
                    'visual': False, # Plot results along the way
                    'verbose': False} # Print information throughout TICOI processing
                    
## ----------------------- Interpolation parameters ------------------------ ##
interpolation_kwargs = {'option_interpol': 'spline', # Type of interpolation ('spline', 'spline_smooth', 'nearest')                
                        'result_quality': result_quality,  # Criterium used to evaluate the quality of the results ('Norm_residual', 'X_contribution')
                        'unit': unit} # 365 if the unit is m/y, 1 if the unit is m/d

## ----------------------- Parallelization parameters ---------------------- ##
nb_cpu = 8 # Number of CPU to be used for parallelization
block_size = 0.5 # Maximum sub-block size (in GB) for the 'block_process' TICOI processing method
=======
## ------------------------ Loading parameters ------------------------- ##
load_kwargs = {
    "chunks": {},
    "conf": False,  # If True, confidence indicators will be put between 0 and 1, with 1 the lowest errors
    "subset": subset,  # Area to be loaded around the pixel ([longitude, latitude, buffer size] or None)
    "pick_date": ["2015-01-01", "2023-01-01"],  # Select dates ([min, max] or None to select all)
    "pick_sensor": None,  # Select sensors (None to select all)
    "pick_temp_bas": None,  # Select temporal baselines ([min, max] in days or None to select all)
    "proj": proj,  # EPSG system of the given coordinates
    "verbose": False,
}  # Print information throughout the loading process

## ------------------- Data preparation parameters --------------------- ##
preData_kwargs = {
    "smooth_method": "gaussian",  # Smoothing method to be used to smooth the data in time ('gaussian', 'median', 'emwa', 'savgol')
    "s_win": 3,  # Size of the spatial window
    "t_win": 90,  # Time window size for 'ewma' smoothing
    "sigma": 3,  # Standard deviation for 'gaussian' filter
    "order": 3,  # Order of the smoothing function
    "unit": unit,  # 365 if the unit is m/y, 1 if the unit is m/d
    "delete_outliers": "vvc_angle",  # Delete data with a poor quality indicator (if int), or with aberrant direction ('vvc_angle')
    "regu": regu,  # Regularization method to be used
    "solver": solver,  # Solver for the inversion
    "proj": proj,  # EPSG system of the given coordinates
    "velo_or_disp": "velo",  # Type of data contained in the data cube ('disp' for displacements, and 'velo' for velocities)
    "verbose": False,
}  # Print information throughout the filtering process

## -------------- Parameters for the pixel loading part ---------------- ##
load_pixel_kwargs = {
    "regu": regu,  # Regularization method to be used
    "solver": solver,  # Solver for the inversion
    "proj": proj,  # EPSG system of the given coordinates
    "interp": "nearest",  # Interpolation method used to load the pixel when it is not in the dataset
    "visual": False,  # Plot results along the way
    "verbose": False,
}  # Print information throughout TICOI processing

## ----------------------- Inversion parameters ------------------------ ##
inversion_kwargs = {
    "regu": regu,  # Regularization method to be used
    "solver": solver,  # Solver for the inversion
    "conf": False,  # If True, confidence indicators are set between 0 and 1, with 1 the lowest errors
    "unit": unit,  # 365 if the unit is m/y, 1 if the unit is m/d
    "iteration": True,  # Allow the inversion process to make several iterations
    "nb_max_iteration": 10,  # Maximum number of iteration during the inversion process
    "threshold_it": 0.1,  # Threshold to test the stability of the results between each iteration, used to stop the process
    "weight": True,  # If True, use apriori weights
    "detect_temporal_decorrelation": True,  # If True, the first inversion will use only velocity observations with small temporal baselines, to detect temporal decorelation
    "linear_operator": None,  # Perform the inversion using this specific linear operator
    "result_quality": result_quality,  # Criterium used to evaluate the quality of the results ('Norm_residual', 'X_contribution')
    "visual": False,  # Plot results along the way
    "verbose": False,
}  # Print information throughout TICOI processing

## --------------------- Interpolation parameters ---------------------- ##
interpolation_kwargs = {
    "option_interpol": "spline",  # Type of interpolation ('spline', 'spline_smooth', 'nearest')
    "result_quality": result_quality,  # Criterium used to evaluate the quality of the results ('Norm_residual', 'X_contribution')
    "unit": unit,
}  # 365 if the unit is m/y, 1 if the unit is m/d

## ----------------------- Parallelization parameters ---------------------- ##
nb_cpu = 4  # Number of CPU to be used for parallelization
>>>>>>> 8c26708d

if not os.path.exists(path_save):
    os.mkdir(path_save)


# %%========================================================================= #
#                                 DATA LOADING                                #
# =========================================================================%% #

start = [time.time()]

# In the first place, we load the data
cube = cube_data_class()
<<<<<<< HEAD
cube.load(cube_name, **load_kwargs)
=======
cube.load(cube_names[0], author=cube_authors[0] if type(cube_authors) == list else cube_authors, **load_kwargs)

# Several cubes have to be merged together
if len(cube_names) > 1:
    for n in range(1, len(cube_names)):
        cube2 = cube_data_class()
        cube2.load(cube_names[n], author=cube_authors[n] if type(cube_authors) == list else cube_authors, **load_kwargs)
        cube2 = cube.align_cube(cube2, reproj_vel=False, reproj_coord=True, interp_method="nearest")
        cube.merge_cube(cube2)
>>>>>>> 8c26708d

# Then we load the "ground truth"
cube_gt = cube_data_class()
cube_gt.load(cube_gt_name, **load_kwargs)

# Mask some of the data
if mask_file is not None:
    cube.mask_cube(mask_file)
    cube_gt.mask_cube(mask_file)

stop = [time.time()]
<<<<<<< HEAD
print(f'[Data loading] Loading the data cube.s took {round((stop[-1] - start[-1]), 4)} s')
print(f'[Data loading] Data cube of dimension (nz,nx,ny) : ({cube.nz}, {cube.nx}, {cube.ny}) ')
print(f'[Data loading] Ground Truth cube of dimension (nz,nx,ny) : ({cube_gt.nz}, {cube_gt.nx}, {cube_gt.ny})')
=======
print(f"[Data loading] Loading the data cube.s took {round((stop[0] - start[0]), 4)} s")
print(f"[Data loading] Data cube of dimension (nz,nx,ny) : ({cube.nz}, {cube.nx}, {cube.ny}) ")
print(f"[Data loading] Ground Truth cube of dimension (nz,nx,ny) : ({cube_gt.nz}, {cube_gt.nx}, {cube_gt.ny})")
>>>>>>> 8c26708d


# %% ======================================================================== #
#                         COEFFICIENT OPTIMIZATION                            #
# =========================================================================%% #

<<<<<<< HEAD
async def process_block(block, cube_gt, load_pixel_kwargs, inversion_kwargs, interpolation_kwargs, regu=None, flag=None,
                        cmin=10, cmax=1000, step=10, coefs=None, stats=False, nb_cpu=8):
    
=======

async def process_block(block, block_gt, nb_cpu=8):
>>>>>>> 8c26708d
    # Progression bar
    xy_values = itertools.product(block.ds["x"].values, block.ds["y"].values)
    xy_values_tqdm = tqdm(xy_values, total=(block.nx * block.ny))

    # Filter cube
    obs_filt, flag_block = block.filter_cube(**preData_kwargs, flag=flag)
    
    # Optimization of the coefficient for every pixels of the block
<<<<<<< HEAD
    #    (faster using parallelization here and sequential processing in optimize_coef)
    result_block = Parallel(n_jobs=nb_cpu, verbose=0)(delayed(optimize_coef)(block, cube_gt, i, j, obs_filt, load_pixel_kwargs, 
                            inversion_kwargs, interpolation_kwargs, regu=regu, flag=flag_block, cmin=cmin, cmax=cmax, 
                            step=step, coefs=coefs, stats=stats, parallel=False, visual=False) for i, j in xy_values_tqdm)
    
    return result_block

async def process_blocks_main(cube, cube_gt, load_pixel_kwargs, inversion_kwargs, interpolation_kwargs, regu=None, flag=None,
                              cmin=10, cmax=1000, step=10, coefs=None, stats=False, nb_cpu=8, block_size=0.5, 
                              verbose=False):
    
=======
    result_block = Parallel(n_jobs=nb_cpu, verbose=0)(
        delayed(optimize_coef)(
            block,
            block_gt,
            i,
            j,
            obs_filt,
            load_pixel_kwargs,
            inversion_kwargs,
            interpolation_kwargs,
            cmin=coef_min,
            cmax=coef_max,
            step=step,
            coefs=coefs,
            stats=stats,
            visual=False,
        )
        for i, j in xy_values_tqdm
    )

    return result_block


async def process_blocks_main(
    cube, nb_cpu=8, block_size=0.5, returned="interp", preData_kwargs=None, inversion_kwargs=None, verbose=False
):

    # Get the parameters
    # if isinstance(preData_kwargs, dict) and isinstance(inversion_kwargs, dict):
    #     for key, value in preData_kwargs.items():
    #         globals()[key] = value
    #     for key, value in inversion_kwargs.items():
    #         globals()[key] = value
    # else:
    #     raise ValueError('preData_kwars and inversion_kwars must be a dict')

    flag = preData_kwargs["flag"]
>>>>>>> 8c26708d
    blocks = chunk_to_block(cube, block_size=block_size, verbose=True)

    dataf_list = [None] * (cube.nx * cube.ny)

    loop = asyncio.get_event_loop()

    for n in range(len(blocks)):
<<<<<<< HEAD
        print(f'[Block process] Processing block {n+1}/{len(blocks)}')
=======
        print(f"Processing block {n+1}/{len(blocks)}")
>>>>>>> 8c26708d

        # Load the first block and start the loop
        if n == 0:
            x_start, x_end, y_start, y_end = blocks[0]
<<<<<<< HEAD
            future = loop.run_in_executor(None, load_block, cube, x_start, x_end, y_start, y_end)

        block, duration = await future
        print(f'[Block process] Block {n+1} loaded in {duration:.2f} s')
        if verbose: print(f'[Block process] Block {n+1} loaded in {duration:.2f} s')

        if n < len(blocks) - 1:
            # Load the next block while processing the current block
            x_start, x_end, y_start, y_end = blocks[n+1]
            future = loop.run_in_executor(None, load_block, cube, x_start, x_end, y_start, y_end)
=======
            future = loop.run_in_executor(None, load_block, cube, x_start, x_end, y_start, y_end, flag)

        block, flag_block, duration = await future
        preData_kwargs["flag"] = flag_block
        inversion_kwargs["flag"] = flag_block
        print(f"Block {n+1} loaded in {duration:.2f} s")
        # if verbose: print(f'Block {n+1} loaded in {duration:.2f} s')

        if n < len(blocks) - 1:
            # load the next block while processing the current block
            x_start, x_end, y_start, y_end = blocks[n + 1]
            future = loop.run_in_executor(None, load_block, cube, x_start, x_end, y_start, y_end, flag)
>>>>>>> 8c26708d

        block_result = await process_block(block, cube_gt, load_pixel_kwargs, inversion_kwargs, interpolation_kwargs,
                                           regu=regu, flag=flag, cmin=cmin, cmax=cmax, step=step, coefs=coefs, 
                                           stats=stats, nb_cpu=nb_cpu)

        for i in range(len(block_result)):
            row = i % block.ny + blocks[n][2]
            col = np.floor(i / block.ny) + blocks[n][0]
            idx = int(col * cube.ny + row)

            dataf_list[idx] = block_result[i]

<<<<<<< HEAD
        del block_result, block
=======
        del block_result, block, flag_block
>>>>>>> 8c26708d

    return dataf_list


nb_points = len(cube.ds["x"].values) * len(cube.ds["y"].values)
print(f"[Coef optimization] Number of CPU : {nb_cpu}")
print(f"[Coef optimization] {nb_points} points to be computed within the given subset")

start.append(time.time())

<<<<<<< HEAD
if optimization_process == 'block_process':
    result = asyncio.run(process_blocks_main(cube, cube_gt, load_pixel_kwargs, inversion_kwargs, interpolation_kwargs,
                                             regu=regu, flag=flag, cmin=coef_min, cmax=coef_max, step=step, coefs=coefs, 
                                             stats=stats, nb_cpu=nb_cpu, block_size=block_size, verbose=False))

elif optimization_process == 'direct_process':
    obs_filt = cube.filter_cube(**preData_kwargs, flag=flag)
    
    # Progression bar
    xy_values = itertools.product(cube.ds['x'].values, cube.ds['y'].values)
    xy_values_tqdm = tqdm(xy_values, total=len(cube.ds['x'].values)*len(cube.ds['y'].values), mininterval=0.5)

    result = Parallel(n_jobs=nb_cpu, verbose=0)(delayed(optimize_coef)(cube, cube_gt, i, j, obs_filt, load_pixel_kwargs, 
                        inversion_kwargs, interpolation_kwargs, regu=regu, flag=flag,
                        cmin=coef_min, cmax=coef_max, step=step, coefs=coefs, 
                        stats=stats, visual=False) for i, j in xy_values_tqdm)

stop.append(time.time())
print(f'[Coef optimization] Whole coefficient optimization took {round((stop[-1] - start[-1]), 1)} s')
=======
# Progression bar
xy_values = itertools.product(cube.ds["x"].values, cube.ds["y"].values)
xy_values_tqdm = tqdm(xy_values, total=len(cube.ds["x"].values) * len(cube.ds["y"].values), mininterval=0.5)

result = Parallel(n_jobs=nb_cpu, verbose=0)(
    delayed(optimize_coef)(
        cube,
        cube_gt,
        i,
        j,
        obs_filt,
        load_pixel_kwargs,
        inversion_kwargs,
        interpolation_kwargs,
        cmin=coef_min,
        cmax=coef_max,
        step=step,
        coefs=coefs,
        stats=stats,
        visual=False,
    )
    for i, j in xy_values_tqdm
)

# Without parallelization (for debug purposes)
# result = []
# for i in cube.ds['x'].values:
#     for j in cube.ds['y'].values:
#         result.append(optimize_coef(cube, cube_p, i, j, proj=cube_proj, average_same=average_same, method=method, coef_min=coef_min, coef_max=coef_max, step=step,
#                         solver=solver, regu=regu, delete_outliers=delete_outliers, apriori_weight=apriori_weight, max_iteration=max_iteration, unit=unit, conf=conf,
#                         detect_temporal_decorrelation=detect_temporal_decorrelation, option_interpol=option_interpol, merged=merged, verbose=verbose))

stop.append(time.time())
print(f"[Coef optimization] Whole coefficient optimization took {round((stop[1] - start[1]), 1)} s")
>>>>>>> 8c26708d


# %% ======================================================================== #
#                                  COEF MAPS                                  #
# =========================================================================%% #

<<<<<<< HEAD
start.append(time.time())

# Converting coefs to an array
if coefs is None:
    coefs = np.arange(coef_min, coef_max, step)
else:
    coefs = np.array(coefs)

driver = gdal.GetDriverByName('GTiff')
srs = osr.SpatialReference()
srs.ImportFromEPSG(int(proj.split(':')[1]))

# Remove pixels with no data
empty = list(filter(bool, [d if result[d] is not None else False for d in range(len(result))]))
positions = np.array(list(itertools.product(cube.ds['x'].values, cube.ds['y'].values)))[empty, :]
result = [result[i] for i in empty]

# Coordinates informations
resolution = int(cube.ds['x'].values[1] - cube.ds['x'].values[0])
long_data = (positions[:, 0] - np.min(cube.ds['x'].values)).astype(int) // resolution
lat_data = (positions[:, 1] - np.min(cube.ds['y'].values)).astype(int) // resolution

# Map with the coefficient giving the best RMSE with GT data in band 1 and the value of this RMSE in band 2
if 'best' in coef_maps:
    best_coef_map = np.empty([cube.nx, cube.ny])
    best_coef_map[:, :] = np.nan
    best_RMSE_map = np.empty([cube.nx, cube.ny])
    best_RMSE_map[:, :] = np.nan
    
    best_coef_map[long_data, lat_data] = [coefs[np.argmin(result[i].values)] for i in range(len(result))]
    best_RMSE_map[long_data, lat_data] = [np.min(result[i].values) for i in range(len(result))]
    
    tiff = driver.Create(f'{path_save}best_map.tiff', best_coef_map.shape[0], best_coef_map.shape[1], 2, gdal.GDT_Float32)
    tiff.SetGeoTransform([np.min(cube.ds['x'].values), resolution, 0, np.max(cube.ds['y'].values), 0, -resolution])
    tiff.GetRasterBand(1).WriteArray(np.flip(best_coef_map.T, axis=0))
    tiff.GetRasterBand(2).WriteArray(np.flip(best_RMSE_map.T, axis=0))
    tiff.SetProjection(srs.ExportToWkt())
    
    tiff = None

# Map with the minimum and maximum value of coefficients giving a "good" RMSE (relatively to the best RMSE) in band 1 and 2
# and the RMSE value considered as "good" in band 3. A strong hypothesis is done by considering that every coefficient values
# in the given range give a "good" RMSE : it is often the case (plateau, minimum) but not always (local minimum).
if 'good' in coef_maps:
    min_good_coef_map = np.empty([cube.nx, cube.ny])
    min_good_coef_map[:, :] = np.nan
    max_good_coef_map = np.empty([cube.nx, cube.ny])
    max_good_coef_map[:, :] = np.nan
    good_RMSE_map = np.empty([cube.nx, cube.ny])
    good_RMSE_map[:, :] = np.nan
    
    good_RMSE_result = [1.05 * np.min(result[i].values) for i in range(len(result))]
    good_RMSE_map[long_data, lat_data] = good_RMSE_result
    
    min_good_coef_map[long_data, lat_data] = [np.min(coefs[result[i].values < good_RMSE_result[i]]) for i in range(len(result))]
    max_good_coef_map[long_data, lat_data] = [np.max(coefs[result[i].values < good_RMSE_result[i]]) for i in range(len(result))]
    
    tiff = driver.Create(f'{path_save}good_map.tiff', good_RMSE_map.shape[0], good_RMSE_map.shape[1], 3, gdal.GDT_Float32)
    tiff.SetGeoTransform([np.min(cube.ds['x'].values), resolution, 0, np.max(cube.ds['y'].values), 0, -resolution])
    tiff.GetRasterBand(1).WriteArray(np.flip(min_good_coef_map.T, axis=0))
    tiff.GetRasterBand(2).WriteArray(np.flip(max_good_coef_map.T, axis=0))
    tiff.GetRasterBand(3).WriteArray(np.flip(good_RMSE_map.T, axis=0))
    tiff.SetProjection(srs.ExportToWkt())
    
    tiff = None

driver = None

stop.append(time.time())
print(f'[Coef maps] Coefficients maps saved in {path_save}')
print(f'[Coef maps] Generating the maps took {round(stop[-1] - start[-1], 1)} s')


# %% ======================================================================== #
#                             RMSE-COEF CURVES                                #
# =========================================================================%% #

start.append(time.time())
=======
# information about Sentinel-2 and Pleiade data over this cube
nb_datas = (
    np.array([result[i]["nb_data"][0][0] if not result[i].empty else 0 for i in range(len(result))]),
    np.array([result[i]["nb_data"][0][1] if not result[i].empty else 0 for i in range(len(result))]),
)
mean_nb_data = (np.mean(nb_datas[0]), np.mean(nb_datas[1]))
mean_baselines = (
    np.nanmean([result[i]["temporal_baseline"][0][0] if not result[i].empty else np.nan for i in range(len(result))]),
    np.nanmean([result[i]["temporal_baseline"][0][1] if not result[i].empty else np.nan for i in range(len(result))]),
)
mean_std = (
    np.nanmean([result[i]["std"][0][0] if not result[i].empty else np.nan for i in range(len(result))]),
    np.nanmean([result[i]["std"][0][1] if not result[i].empty else np.nan for i in range(len(result))]),
    np.nanmean([result[i]["std"][0][2] if not result[i].empty else np.nan for i in range(len(result))]),
    np.nanmean([result[i]["std"][0][3] if not result[i].empty else np.nan for i in range(len(result))]),
)
mean_std_p = np.sqrt(mean_std[2] ** 2 + mean_std[3] ** 2)
mean_v = (
    np.nanmean([result[i]["mean_v"][0][0] if not result[i].empty else np.nan for i in range(len(result))]),
    np.nanmean([result[i]["mean_v"][0][1] if not result[i].empty else np.nan for i in range(len(result))]),
    np.nanmean([result[i]["mean_v"][0][2] if not result[i].empty else np.nan for i in range(len(result))]),
    np.nanmean([result[i]["mean_v"][0][3] if not result[i].empty else np.nan for i in range(len(result))]),
)
mean_std_all = (
    np.nanmedian([result[i]["std_all"][0][0] if not result[i].empty else np.nan for i in range(len(result))]),
    np.nanmedian([result[i]["std_all"][0][1] if not result[i].empty else np.nan for i in range(len(result))]),
    np.nanmedian([result[i]["std_all"][0][2] if not result[i].empty else np.nan for i in range(len(result))]),
    np.nanmedian([result[i]["std_all"][0][3] if not result[i].empty else np.nan for i in range(len(result))]),
)

print(
    f'[Coef optimization] Pixel with the greatest amount of Pleiade data : {result[np.argmax(nb_datas[1])]["position"][0]}',
    end="",
)
print(f"      with {np.max(nb_datas[1])} available Pleiade data")

# Because tested coefficients are the same for each pixel (methods 'constant' and 'given_coef'), we compute the average RMSE
# for each coefficient and then select which one is the best (by plotting the curve showing the evolution of the RMSE with
# the regularisation coefficient)
if coefs is None:
    coefs = np.arange(coef_min, coef_max, step)

RMSEs_result = np.array(
    [result[i]["RMSEs"] if not result[i].empty else [np.nan for _ in range(len(coefs))] for i in range(len(result))]
)
# Compute the RMSE over the entire area
RMSEs = np.array(
    [
        np.sqrt(
            1
            / np.sum(nb_datas[1])
            * np.sum(nb_datas[1][~(nb_datas[1] == 0)] * RMSEs_result[~np.isnan(RMSEs_result).any(axis=1)][:, i] ** 2)
        )
        for i in range(len(coefs))
    ]
)

best_coef = coefs[np.argmin(RMSEs)]
best_RMSE = np.min(RMSEs)
good_RMSE = max(1.05 * best_RMSE, best_RMSE + mean_std_p)
good_coefs = coefs[RMSEs < good_RMSE]

# Plot result
fig, ax = plt.subplots(figsize=(12, 6))
ax.plot(
    coefs[~(RMSEs < good_RMSE)],
    RMSEs[~(RMSEs < good_RMSE)],
    marker="x",
    markersize=7,
    linestyle="",
    markeredgecolor="darkred",
)
ax.plot(
    coefs[RMSEs < good_RMSE],
    RMSEs[RMSEs < good_RMSE],
    marker="x",
    markersize=7,
    linestyle="",
    markeredgecolor="darkgreen",
)
ax.plot([coefs[0], coefs[-1]], [good_RMSE, good_RMSE], linestyle="--", color="midnightblue")
ax.set_xlabel("Regularisation coefficient value")
ax.set_xlim([coef_min if type(coef_min) == int else coef_min[0], coef_max if type(coef_min) == int else coef_min[-1]])
ax.set_ylabel("RMSE between TICOI results from Sentinel-2 data and Pleiades data [m/y]")
fig.suptitle(
    f"RMSE between TICOI results and Pleiades data when changing the regularisation coefficient\nBest for coef = {best_coef} (RMSE = {best_RMSE})"
)
plt.show()

if save:
    fig.savefig(f"{path_save}RMSE_coef_{regu}.png")

if plot_them_all:
    fig, ax = plt.subplots(nrows=2, ncols=1, figsize=(12, 12))
    ax[0].set_xlabel("Regularisation coefficient value")
    ax[1].set_xlabel("Regularisation coefficient value")
    ax[0].set_xlim([coef_min if type(coef_min) == int else coef_min[0], coef_max])
    ax[1].set_xlim([coef_min if type(coef_min) == int else coef_min[0], coef_max])
    ax[0].set_ylabel("RMSE [m/y]")
    ax[1].set_ylabel("mean-subtracted RMSE [m/y]")

    Q1 = np.percentile(nb_datas[1][nb_datas[1] > 0], 25)
    median = np.median(nb_datas[1][nb_datas[1] > 0])
    Q3 = np.percentile(nb_datas[1][nb_datas[1] > 0], 75)
    for r in range(len(result)):
        if nb_datas[1][r] > 0:
            if nb_datas[1][r] > Q3:
                color = "green"
                alpha = 0.6
            elif nb_datas[1][r] > median:
                color = "blue"
                alpha = 0.5
            elif nb_datas[1][r] > Q1:
                color = "red"
                alpha = 0.4
            else:
                color = "black"
                alpha = 0.3

            ax[0].plot(result[r]["coefs"], result[r]["RMSEs"], linestyle="dashed", color=color, alpha=alpha)
            ax[1].plot(
                result[r]["coefs"],
                result[r]["RMSEs"] - result[r]["RMSEs"].mean(),
                linestyle="dashed",
                color=color,
                alpha=alpha,
            )

    ax[0].plot(coefs, RMSEs, linestyle="dashdot", linewidth=2, color="blueviolet")
    ax[1].plot(coefs, RMSEs - np.mean(RMSEs), linestyle="dashdot", linewidth=2, color="blueviolet")

    fig.suptitle("RMSE between TICOI results and Pleiades data when changing the regularisation coefficient")
    plt.show()

    if save:
        fig.savefig(f"{path_save}RMSE_coef_{regu}_allplots.png")
>>>>>>> 8c26708d

nb_res = len(result)
nb_data = np.array([result[i].nb_data if result[i] is not None else 0 for i in range(nb_res)])
RMSEs_result = np.array([result[i].values if result[i] is not None else [np.nan for _ in range(len(coefs))] for i in range(nb_res)])

# For each areas of the cube we compute the RMSE-coef curves
if flag is None: regu = {0: regu}
for key in regu.keys():
    mask_regu = [result[i].regu == regu[key] for i in range(nb_res)]
    if any(mask_regu) is True:
        nb_data_regu = nb_data[mask_regu]
        RMSEs_result_regu = RMSEs_result[mask_regu]
        
        # Average RMSE on the area
        RMSEs =   np.array([np.sqrt(1/np.sum(nb_data_regu[:, 1]) * np.sum(nb_data_regu[:, 1][~(nb_data_regu[:, 1] == 0)] * \
                                 RMSEs_result_regu[~np.isnan(RMSEs_result_regu).any(axis=1)][:, i] ** 2)) for i in range(len(coefs))])  
        
        best_coef = coefs[np.argmin(RMSEs)]
        best_RMSE = np.min(RMSEs)
        # good_RMSE = max(1.05 * best_RMSE, best_RMSE + mean_std_p)
        good_RMSE = 1.05 * best_RMSE
        
        # Plot result
        fig, ax = plt.subplots(figsize=(12, 6))
        ax.plot(coefs[~(RMSEs < good_RMSE)], RMSEs[~(RMSEs < good_RMSE)], marker='x', markersize=7, linestyle='', markeredgecolor='darkred')
        ax.plot(coefs[RMSEs < good_RMSE], RMSEs[RMSEs < good_RMSE], marker='x', markersize=7, linestyle='', markeredgecolor='darkgreen')
        ax.plot([coefs[0], coefs[-1]], [good_RMSE, good_RMSE], linestyle='--', color='midnightblue')
        ax.set_xlabel('Regularisation coefficient value', fontsize=14)
        ax.set_xlim([np.min(coefs), np.max(coefs)])
        ax.set_ylabel('Average RMSE between TICOI results and GT data [m/y]', fontsize=14)
        fig.suptitle(f'RMSE-coef average curve for the {flag_name[key] if type(flag_name) == dict else ""} area with regu={regu[key]}\n' + 
                     f'Best for coef = {best_coef} (RMSE = {best_RMSE})', fontsize=16)
    
        if save and flag is None:
            fig.savefig(f'{path_save}RMSE_coef_{regu[key]}.png')
        elif flag is not None:
            fig.savefig(f'{path_save}RMSE_coef_{flag_name[key]}_{regu[key]}.png')
        
        # Plot every RMSE-coef curves which 
        if plot_them_all:
            fig, ax = plt.subplots(nrows=2, ncols=1, figsize=(12, 12))
            ax[0].set_xlabel('Regularisation coefficient value', fontsize=14)
            ax[1].set_xlabel('Regularisation coefficient value', fontsize=14)
            ax[0].set_xlim([np.min(coefs), np.max(coefs)])
            ax[1].set_xlim([np.min(coefs), np.max(coefs)])
            ax[0].set_ylabel('RMSE [m/y]', fontsize=14)
            ax[1].set_ylabel('mean-substracted RMSE [m/y]', fontsize=14)
            
            Q1 = np.percentile(nb_data[:, 1][nb_data[:, 1] > 0], 25)
            median = np.median(nb_data[:, 1][nb_data[:, 1] > 0])
            Q3 = np.percentile(nb_data[:, 1][nb_data[:, 1] > 0], 75)
            for r in range(len(result)):
                if nb_data[:, 1][r] > 0:
                    if nb_data[:, 1][r] > Q3:
                        color = 'green'
                        alpha = 0.6
                    elif nb_data[:, 1][r] > median:
                        color = 'blue'
                        alpha = 0.5
                    elif nb_data[:, 1][r] > Q1:
                        color = 'red'
                        alpha = 0.4
                    else: 
                        color = 'black'
                        alpha = 0.3
                        
                    ax[0].plot(coefs, RMSEs_result[r, :], linestyle='dashed', color=color, alpha=alpha)
                    ax[1].plot(coefs, RMSEs_result[r, :] - np.min(RMSEs_result[r, :]), linestyle='dashed', color=color, alpha=alpha)
            
            ax[0].plot(coefs, RMSEs, linestyle='dashdot', linewidth=2, color='blueviolet')
            ax[1].plot(coefs, RMSEs - np.min(RMSEs), linestyle='dashdot', linewidth=2, color='blueviolet')
                
            fig.suptitle(f'RMSE between TICOI results and GT data for the {flag_name[key] if type(flag_name) == dict else ""} area\n' +
                          'when changing the regularisation coefficient', y=0.95, fontsize=16)
            
            if save and flag is None:
                fig.savefig(f'{path_save}RMSE_coef_{regu[key]}_allplots.png')
            elif flag is not None:
                fig.savefig(f'{path_save}RMSE_coef_{flag_name[key]}_{regu[key]}_allplots.png')
                
        plt.show()
        
stop.append(time.time())
print(f"[Overall] Overall processing took {round(stop[-1] - start[0], 1)} s")<|MERGE_RESOLUTION|>--- conflicted
+++ resolved
@@ -13,29 +13,22 @@
 import os
 import time
 import warnings
-<<<<<<< HEAD
 import asyncio
 import numpy as np
 import xarray as xr
 import matplotlib.pyplot as plt
 
 from osgeo import gdal, osr
-=======
 
 import matplotlib.pyplot as plt
 import numpy as np
->>>>>>> 8c26708d
 from joblib import Parallel, delayed
 from tqdm import tqdm
 
 from examples.advanced_processing.pixel_optimize_ticoi_coef import optimize_coef
 from ticoi.core import chunk_to_block, load_block
 from ticoi.cube_data_classxr import cube_data_class
-<<<<<<< HEAD
 from ticoi.other_functions import optimize_coef
-
-=======
->>>>>>> 8c26708d
 
 # %%========================================================================= #
 #                                    PARAMETERS                               #
@@ -45,7 +38,6 @@
 
 ## ------------------------------ Data selection --------------------------- ##
 # List of the paths where the data cubes are stored
-<<<<<<< HEAD
 cube_name = f'{os.path.abspath(os.path.join(os.path.dirname(__file__), "..", "..", "test_data"))}/Alps_Mont-Blanc_Argentiere_S2.nc'
 # Path to the "ground truth" cube used to optimize the regularisation
 cube_gt_name = f'{os.path.abspath(os.path.join(os.path.dirname(__file__), "..", "..", "test_data"))}/Alps_Mont-Blanc_Argentiere_Pleiades.nc'
@@ -54,18 +46,6 @@
 path_save = f'{os.path.abspath(os.path.join(os.path.dirname(__file__), "..", "results", "cube", "optimize_coef"))}/' # Path where to store the results
 
 proj = 'EPSG:32632'  # EPSG system of the given coordinates
-=======
-cube_names = [
-    f'{os.path.abspath(os.path.join(os.path.dirname(__file__), "..", "test_data"))}/c_x01225_y03920_all_filt-multi.nc',
-]
-# 'nathan/Donnees/Cubes_de_donnees/stack_median_pleiades_alllayers_2012-2022_modiflaurane.nc']
-cube_authors = (
-    None  # Specify the author of the data cubes (list), keep None if the authors are specified in the dataset
-)
-mask_file = "nathan/Tests_MB/Areas/Full_MB/mask/Full_MB.shp"  # Path where the mask file is stored
-path_save = "nathan/Tests_MB/"  # Path where to store the results
-proj = "EPSG:32632"  # EPSG system of the given coordinates
->>>>>>> 8c26708d
 
 # Divide the data in several areas where different methods should be used
 assign_flag = True
@@ -78,7 +58,6 @@
 
 flag_name = {0: 'stable ground', 1: 'glacier'}
 
-<<<<<<< HEAD
 ## --------------------------- Main parameters ----------------------------- ##
 regu = '1accelnotnull' # Regularization method to be used (don't put it in inversion_kwargs)
 regu = {0: 1, 1: '1accelnotnull'}
@@ -105,99 +84,21 @@
 coef_max = 1000 # If coefs=None, stop point of the range of coefs to be tested
 step = 10 # If coefs=None, step for the range of coefs to be tested
 stats = False # Compute some statistics on raw data and GT data
-=======
-## ------------------------- Main parameters --------------------------- ##
-regu = "1accelnotnull"  # Regularization method to be used
-solver = "LSMR_ini"  # Solver for the inversion
-unit = 365  # 1 for m/d, 365 for m/y
-result_quality = (
-    "X_contribution"  # Criterium used to evaluate the quality of the results ('Norm_residual', 'X_contribution')
-)
-
-## --------------------- Optimization parameters ----------------------- ##
-# Path to the "ground truth" cube used to optimize the regularisation
-cube_gt_name = "nathan/Donnees/Cubes_de_donnees/stack_median_pleiades_alllayers_2012-2022_modiflaurane.nc"
-# Specify the coefficients you want to test
-coefs = [20, 40, 60, 80, 100, 120, 140, 160, 180, 200, 240, 280, 320, 360, 400, 450, 500, 550, 600, 700, 800, 900, 1000]
-coef_min = 10  # If coefs=None, start point of the range of coefs to be tested
-coef_max = 1000  # If coefs=None, stop point of the range of coefs to be tested
-step = 10  # If coefs=None, step for the range of coefs to be tested
-stats = True  # Compute some statistics on raw data and GT data
->>>>>>> 8c26708d
 # Visualisation options
 save = True
 plot_them_all = True
 coef_maps = ['best', 'good']
 
-<<<<<<< HEAD
-## -------------------------- Loading parameters --------------------------- ##
-load_kwargs = {'chunks': {}, 
-               'conf': False, # If True, confidence indicators will be put between 0 and 1, with 1 the lowest errors
-               'subset': None, # Area to be loaded around the pixel ([longitude, latitude, buffer size] or None)
-               'pick_date': ['2015-01-01', '2023-01-01'], # Select dates ([min, max] or None to select all)
-               'pick_sensor': None, # Select sensors (None to select all)
-               'pick_temp_bas': None, # Select temporal baselines ([min, max] in days or None to select all)
-               'proj': proj, # EPSG system of the given coordinates
-               'mask': mask_file, # Path to mask file (.shp file) to mask some of the data on cube
-               'verbose': False} # Print information throughout the loading process 
-
-## --------------------- Data preparation parameters ----------------------- ##
-preData_kwargs = {'smooth_method': 'gaussian', # Smoothing method to be used to smooth the data in time ('gaussian', 'median', 'emwa', 'savgol')
-                  's_win': 3, # Size of the spatial window
-                  't_win': 90, # Time window size for 'ewma' smoothing
-                  'sigma': 3, # Standard deviation for 'gaussian' filter
-                  'order': 3, # Order of the smoothing function
-                  'unit': unit, # 365 if the unit is m/y, 1 if the unit is m/d
-                  'delete_outliers': 'vvc_angle', # Delete data with a poor quality indicator (if int), or with aberrant direction ('vvc_angle') 
-                  'regu': regu, # Regularization method to be used
-                  'solver': solver, # Solver for the inversion
-                  'proj': proj, # EPSG system of the given coordinates
-                  'velo_or_disp': 'velo', # Type of data contained in the data cube ('disp' for displacements, and 'velo' for velocities)
-                  'verbose': False} # Print information throughout the filtering process 
-                  
-## ---------------- Parameters for the pixel loading part ------------------ ##
-load_pixel_kwargs = {'regu': regu, # Regularization method to be used
-                     'coef': 0 if type(regu) != dict else {key: 0 for key in regu.keys()}, # Initialisation to a useless value
-                     'solver': solver, # Solver for the inversion
-                     'proj': proj, # EPSG system of the given coordinates
-                     'interp': 'nearest', # Interpolation method used to load the pixel when it is not in the dataset
-                     'visual': False} # Plot results along the way
-                     
-## ------------------------- Inversion parameters -------------------------- ##
-inversion_kwargs = {'regu': regu, # Regularization method to be used
-                    'solver': solver, # Solver for the inversion
-                    'conf': False, # If True, confidence indicators are set between 0 and 1, with 1 the lowest errors
-                    'unit': unit, # 365 if the unit is m/y, 1 if the unit is m/d
-
-                    'iteration': True, # Allow the inversion process to make several iterations
-                    'nb_max_iteration': 10, # Maximum number of iteration during the inversion process
-                    'threshold_it': 0.1, # Threshold to test the stability of the results between each iteration, used to stop the process
-                    'apriori_weight': True, # If True, use apriori weights
-                    'detect_temporal_decorrelation': True, # If True, the first inversion will use only velocity observations with small temporal baselines, to detect temporal decorelation
-                    'linear_operator': None, # Perform the inversion using this specific linear operator
-                    'result_quality': result_quality, # Criterium used to evaluate the quality of the results ('Norm_residual', 'X_contribution')
-                    
-                    'visual': False, # Plot results along the way
-                    'verbose': False} # Print information throughout TICOI processing
-                    
-## ----------------------- Interpolation parameters ------------------------ ##
-interpolation_kwargs = {'option_interpol': 'spline', # Type of interpolation ('spline', 'spline_smooth', 'nearest')                
-                        'result_quality': result_quality,  # Criterium used to evaluate the quality of the results ('Norm_residual', 'X_contribution')
-                        'unit': unit} # 365 if the unit is m/y, 1 if the unit is m/d
-
-## ----------------------- Parallelization parameters ---------------------- ##
-nb_cpu = 8 # Number of CPU to be used for parallelization
-block_size = 0.5 # Maximum sub-block size (in GB) for the 'block_process' TICOI processing method
-=======
 ## ------------------------ Loading parameters ------------------------- ##
 load_kwargs = {
     "chunks": {},
     "conf": False,  # If True, confidence indicators will be put between 0 and 1, with 1 the lowest errors
-    "subset": subset,  # Area to be loaded around the pixel ([longitude, latitude, buffer size] or None)
+    "subset": None,  # Area to be loaded around the pixel ([longitude, latitude, buffer size] or None)
     "pick_date": ["2015-01-01", "2023-01-01"],  # Select dates ([min, max] or None to select all)
     "pick_sensor": None,  # Select sensors (None to select all)
     "pick_temp_bas": None,  # Select temporal baselines ([min, max] in days or None to select all)
     "proj": proj,  # EPSG system of the given coordinates
+    "mask": mask_file,
     "verbose": False,
 }  # Print information throughout the loading process
 
@@ -220,6 +121,7 @@
 ## -------------- Parameters for the pixel loading part ---------------- ##
 load_pixel_kwargs = {
     "regu": regu,  # Regularization method to be used
+    "coef": 0 if type(regu) != dict else {key: 0 for key in regu.keys()}, # Initialisation to a useless value
     "solver": solver,  # Solver for the inversion
     "proj": proj,  # EPSG system of the given coordinates
     "interp": "nearest",  # Interpolation method used to load the pixel when it is not in the dataset
@@ -252,8 +154,8 @@
 }  # 365 if the unit is m/y, 1 if the unit is m/d
 
 ## ----------------------- Parallelization parameters ---------------------- ##
-nb_cpu = 4  # Number of CPU to be used for parallelization
->>>>>>> 8c26708d
+nb_cpu = 8  # Number of CPU to be used for parallelization
+block_size = 0.5 # Maximum sub-block size (in GB) for the 'block_process' TICOI processing method
 
 if not os.path.exists(path_save):
     os.mkdir(path_save)
@@ -267,19 +169,7 @@
 
 # In the first place, we load the data
 cube = cube_data_class()
-<<<<<<< HEAD
 cube.load(cube_name, **load_kwargs)
-=======
-cube.load(cube_names[0], author=cube_authors[0] if type(cube_authors) == list else cube_authors, **load_kwargs)
-
-# Several cubes have to be merged together
-if len(cube_names) > 1:
-    for n in range(1, len(cube_names)):
-        cube2 = cube_data_class()
-        cube2.load(cube_names[n], author=cube_authors[n] if type(cube_authors) == list else cube_authors, **load_kwargs)
-        cube2 = cube.align_cube(cube2, reproj_vel=False, reproj_coord=True, interp_method="nearest")
-        cube.merge_cube(cube2)
->>>>>>> 8c26708d
 
 # Then we load the "ground truth"
 cube_gt = cube_data_class()
@@ -291,29 +181,18 @@
     cube_gt.mask_cube(mask_file)
 
 stop = [time.time()]
-<<<<<<< HEAD
 print(f'[Data loading] Loading the data cube.s took {round((stop[-1] - start[-1]), 4)} s')
 print(f'[Data loading] Data cube of dimension (nz,nx,ny) : ({cube.nz}, {cube.nx}, {cube.ny}) ')
 print(f'[Data loading] Ground Truth cube of dimension (nz,nx,ny) : ({cube_gt.nz}, {cube_gt.nx}, {cube_gt.ny})')
-=======
-print(f"[Data loading] Loading the data cube.s took {round((stop[0] - start[0]), 4)} s")
-print(f"[Data loading] Data cube of dimension (nz,nx,ny) : ({cube.nz}, {cube.nx}, {cube.ny}) ")
-print(f"[Data loading] Ground Truth cube of dimension (nz,nx,ny) : ({cube_gt.nz}, {cube_gt.nx}, {cube_gt.ny})")
->>>>>>> 8c26708d
 
 
 # %% ======================================================================== #
 #                         COEFFICIENT OPTIMIZATION                            #
 # =========================================================================%% #
 
-<<<<<<< HEAD
 async def process_block(block, cube_gt, load_pixel_kwargs, inversion_kwargs, interpolation_kwargs, regu=None, flag=None,
                         cmin=10, cmax=1000, step=10, coefs=None, stats=False, nb_cpu=8):
     
-=======
-
-async def process_block(block, block_gt, nb_cpu=8):
->>>>>>> 8c26708d
     # Progression bar
     xy_values = itertools.product(block.ds["x"].values, block.ds["y"].values)
     xy_values_tqdm = tqdm(xy_values, total=(block.nx * block.ny))
@@ -322,7 +201,6 @@
     obs_filt, flag_block = block.filter_cube(**preData_kwargs, flag=flag)
     
     # Optimization of the coefficient for every pixels of the block
-<<<<<<< HEAD
     #    (faster using parallelization here and sequential processing in optimize_coef)
     result_block = Parallel(n_jobs=nb_cpu, verbose=0)(delayed(optimize_coef)(block, cube_gt, i, j, obs_filt, load_pixel_kwargs, 
                             inversion_kwargs, interpolation_kwargs, regu=regu, flag=flag_block, cmin=cmin, cmax=cmax, 
@@ -333,46 +211,7 @@
 async def process_blocks_main(cube, cube_gt, load_pixel_kwargs, inversion_kwargs, interpolation_kwargs, regu=None, flag=None,
                               cmin=10, cmax=1000, step=10, coefs=None, stats=False, nb_cpu=8, block_size=0.5, 
                               verbose=False):
-    
-=======
-    result_block = Parallel(n_jobs=nb_cpu, verbose=0)(
-        delayed(optimize_coef)(
-            block,
-            block_gt,
-            i,
-            j,
-            obs_filt,
-            load_pixel_kwargs,
-            inversion_kwargs,
-            interpolation_kwargs,
-            cmin=coef_min,
-            cmax=coef_max,
-            step=step,
-            coefs=coefs,
-            stats=stats,
-            visual=False,
-        )
-        for i, j in xy_values_tqdm
-    )
-
-    return result_block
-
-
-async def process_blocks_main(
-    cube, nb_cpu=8, block_size=0.5, returned="interp", preData_kwargs=None, inversion_kwargs=None, verbose=False
-):
-
-    # Get the parameters
-    # if isinstance(preData_kwargs, dict) and isinstance(inversion_kwargs, dict):
-    #     for key, value in preData_kwargs.items():
-    #         globals()[key] = value
-    #     for key, value in inversion_kwargs.items():
-    #         globals()[key] = value
-    # else:
-    #     raise ValueError('preData_kwars and inversion_kwars must be a dict')
-
-    flag = preData_kwargs["flag"]
->>>>>>> 8c26708d
+
     blocks = chunk_to_block(cube, block_size=block_size, verbose=True)
 
     dataf_list = [None] * (cube.nx * cube.ny)
@@ -380,16 +219,12 @@
     loop = asyncio.get_event_loop()
 
     for n in range(len(blocks)):
-<<<<<<< HEAD
         print(f'[Block process] Processing block {n+1}/{len(blocks)}')
-=======
         print(f"Processing block {n+1}/{len(blocks)}")
->>>>>>> 8c26708d
 
         # Load the first block and start the loop
         if n == 0:
             x_start, x_end, y_start, y_end = blocks[0]
-<<<<<<< HEAD
             future = loop.run_in_executor(None, load_block, cube, x_start, x_end, y_start, y_end)
 
         block, duration = await future
@@ -400,20 +235,6 @@
             # Load the next block while processing the current block
             x_start, x_end, y_start, y_end = blocks[n+1]
             future = loop.run_in_executor(None, load_block, cube, x_start, x_end, y_start, y_end)
-=======
-            future = loop.run_in_executor(None, load_block, cube, x_start, x_end, y_start, y_end, flag)
-
-        block, flag_block, duration = await future
-        preData_kwargs["flag"] = flag_block
-        inversion_kwargs["flag"] = flag_block
-        print(f"Block {n+1} loaded in {duration:.2f} s")
-        # if verbose: print(f'Block {n+1} loaded in {duration:.2f} s')
-
-        if n < len(blocks) - 1:
-            # load the next block while processing the current block
-            x_start, x_end, y_start, y_end = blocks[n + 1]
-            future = loop.run_in_executor(None, load_block, cube, x_start, x_end, y_start, y_end, flag)
->>>>>>> 8c26708d
 
         block_result = await process_block(block, cube_gt, load_pixel_kwargs, inversion_kwargs, interpolation_kwargs,
                                            regu=regu, flag=flag, cmin=cmin, cmax=cmax, step=step, coefs=coefs, 
@@ -426,11 +247,7 @@
 
             dataf_list[idx] = block_result[i]
 
-<<<<<<< HEAD
         del block_result, block
-=======
-        del block_result, block, flag_block
->>>>>>> 8c26708d
 
     return dataf_list
 
@@ -441,7 +258,6 @@
 
 start.append(time.time())
 
-<<<<<<< HEAD
 if optimization_process == 'block_process':
     result = asyncio.run(process_blocks_main(cube, cube_gt, load_pixel_kwargs, inversion_kwargs, interpolation_kwargs,
                                              regu=regu, flag=flag, cmin=coef_min, cmax=coef_max, step=step, coefs=coefs, 
@@ -461,49 +277,12 @@
 
 stop.append(time.time())
 print(f'[Coef optimization] Whole coefficient optimization took {round((stop[-1] - start[-1]), 1)} s')
-=======
-# Progression bar
-xy_values = itertools.product(cube.ds["x"].values, cube.ds["y"].values)
-xy_values_tqdm = tqdm(xy_values, total=len(cube.ds["x"].values) * len(cube.ds["y"].values), mininterval=0.5)
-
-result = Parallel(n_jobs=nb_cpu, verbose=0)(
-    delayed(optimize_coef)(
-        cube,
-        cube_gt,
-        i,
-        j,
-        obs_filt,
-        load_pixel_kwargs,
-        inversion_kwargs,
-        interpolation_kwargs,
-        cmin=coef_min,
-        cmax=coef_max,
-        step=step,
-        coefs=coefs,
-        stats=stats,
-        visual=False,
-    )
-    for i, j in xy_values_tqdm
-)
-
-# Without parallelization (for debug purposes)
-# result = []
-# for i in cube.ds['x'].values:
-#     for j in cube.ds['y'].values:
-#         result.append(optimize_coef(cube, cube_p, i, j, proj=cube_proj, average_same=average_same, method=method, coef_min=coef_min, coef_max=coef_max, step=step,
-#                         solver=solver, regu=regu, delete_outliers=delete_outliers, apriori_weight=apriori_weight, max_iteration=max_iteration, unit=unit, conf=conf,
-#                         detect_temporal_decorrelation=detect_temporal_decorrelation, option_interpol=option_interpol, merged=merged, verbose=verbose))
-
-stop.append(time.time())
-print(f"[Coef optimization] Whole coefficient optimization took {round((stop[1] - start[1]), 1)} s")
->>>>>>> 8c26708d
 
 
 # %% ======================================================================== #
 #                                  COEF MAPS                                  #
 # =========================================================================%% #
 
-<<<<<<< HEAD
 start.append(time.time())
 
 # Converting coefs to an array
@@ -582,144 +361,6 @@
 # =========================================================================%% #
 
 start.append(time.time())
-=======
-# information about Sentinel-2 and Pleiade data over this cube
-nb_datas = (
-    np.array([result[i]["nb_data"][0][0] if not result[i].empty else 0 for i in range(len(result))]),
-    np.array([result[i]["nb_data"][0][1] if not result[i].empty else 0 for i in range(len(result))]),
-)
-mean_nb_data = (np.mean(nb_datas[0]), np.mean(nb_datas[1]))
-mean_baselines = (
-    np.nanmean([result[i]["temporal_baseline"][0][0] if not result[i].empty else np.nan for i in range(len(result))]),
-    np.nanmean([result[i]["temporal_baseline"][0][1] if not result[i].empty else np.nan for i in range(len(result))]),
-)
-mean_std = (
-    np.nanmean([result[i]["std"][0][0] if not result[i].empty else np.nan for i in range(len(result))]),
-    np.nanmean([result[i]["std"][0][1] if not result[i].empty else np.nan for i in range(len(result))]),
-    np.nanmean([result[i]["std"][0][2] if not result[i].empty else np.nan for i in range(len(result))]),
-    np.nanmean([result[i]["std"][0][3] if not result[i].empty else np.nan for i in range(len(result))]),
-)
-mean_std_p = np.sqrt(mean_std[2] ** 2 + mean_std[3] ** 2)
-mean_v = (
-    np.nanmean([result[i]["mean_v"][0][0] if not result[i].empty else np.nan for i in range(len(result))]),
-    np.nanmean([result[i]["mean_v"][0][1] if not result[i].empty else np.nan for i in range(len(result))]),
-    np.nanmean([result[i]["mean_v"][0][2] if not result[i].empty else np.nan for i in range(len(result))]),
-    np.nanmean([result[i]["mean_v"][0][3] if not result[i].empty else np.nan for i in range(len(result))]),
-)
-mean_std_all = (
-    np.nanmedian([result[i]["std_all"][0][0] if not result[i].empty else np.nan for i in range(len(result))]),
-    np.nanmedian([result[i]["std_all"][0][1] if not result[i].empty else np.nan for i in range(len(result))]),
-    np.nanmedian([result[i]["std_all"][0][2] if not result[i].empty else np.nan for i in range(len(result))]),
-    np.nanmedian([result[i]["std_all"][0][3] if not result[i].empty else np.nan for i in range(len(result))]),
-)
-
-print(
-    f'[Coef optimization] Pixel with the greatest amount of Pleiade data : {result[np.argmax(nb_datas[1])]["position"][0]}',
-    end="",
-)
-print(f"      with {np.max(nb_datas[1])} available Pleiade data")
-
-# Because tested coefficients are the same for each pixel (methods 'constant' and 'given_coef'), we compute the average RMSE
-# for each coefficient and then select which one is the best (by plotting the curve showing the evolution of the RMSE with
-# the regularisation coefficient)
-if coefs is None:
-    coefs = np.arange(coef_min, coef_max, step)
-
-RMSEs_result = np.array(
-    [result[i]["RMSEs"] if not result[i].empty else [np.nan for _ in range(len(coefs))] for i in range(len(result))]
-)
-# Compute the RMSE over the entire area
-RMSEs = np.array(
-    [
-        np.sqrt(
-            1
-            / np.sum(nb_datas[1])
-            * np.sum(nb_datas[1][~(nb_datas[1] == 0)] * RMSEs_result[~np.isnan(RMSEs_result).any(axis=1)][:, i] ** 2)
-        )
-        for i in range(len(coefs))
-    ]
-)
-
-best_coef = coefs[np.argmin(RMSEs)]
-best_RMSE = np.min(RMSEs)
-good_RMSE = max(1.05 * best_RMSE, best_RMSE + mean_std_p)
-good_coefs = coefs[RMSEs < good_RMSE]
-
-# Plot result
-fig, ax = plt.subplots(figsize=(12, 6))
-ax.plot(
-    coefs[~(RMSEs < good_RMSE)],
-    RMSEs[~(RMSEs < good_RMSE)],
-    marker="x",
-    markersize=7,
-    linestyle="",
-    markeredgecolor="darkred",
-)
-ax.plot(
-    coefs[RMSEs < good_RMSE],
-    RMSEs[RMSEs < good_RMSE],
-    marker="x",
-    markersize=7,
-    linestyle="",
-    markeredgecolor="darkgreen",
-)
-ax.plot([coefs[0], coefs[-1]], [good_RMSE, good_RMSE], linestyle="--", color="midnightblue")
-ax.set_xlabel("Regularisation coefficient value")
-ax.set_xlim([coef_min if type(coef_min) == int else coef_min[0], coef_max if type(coef_min) == int else coef_min[-1]])
-ax.set_ylabel("RMSE between TICOI results from Sentinel-2 data and Pleiades data [m/y]")
-fig.suptitle(
-    f"RMSE between TICOI results and Pleiades data when changing the regularisation coefficient\nBest for coef = {best_coef} (RMSE = {best_RMSE})"
-)
-plt.show()
-
-if save:
-    fig.savefig(f"{path_save}RMSE_coef_{regu}.png")
-
-if plot_them_all:
-    fig, ax = plt.subplots(nrows=2, ncols=1, figsize=(12, 12))
-    ax[0].set_xlabel("Regularisation coefficient value")
-    ax[1].set_xlabel("Regularisation coefficient value")
-    ax[0].set_xlim([coef_min if type(coef_min) == int else coef_min[0], coef_max])
-    ax[1].set_xlim([coef_min if type(coef_min) == int else coef_min[0], coef_max])
-    ax[0].set_ylabel("RMSE [m/y]")
-    ax[1].set_ylabel("mean-subtracted RMSE [m/y]")
-
-    Q1 = np.percentile(nb_datas[1][nb_datas[1] > 0], 25)
-    median = np.median(nb_datas[1][nb_datas[1] > 0])
-    Q3 = np.percentile(nb_datas[1][nb_datas[1] > 0], 75)
-    for r in range(len(result)):
-        if nb_datas[1][r] > 0:
-            if nb_datas[1][r] > Q3:
-                color = "green"
-                alpha = 0.6
-            elif nb_datas[1][r] > median:
-                color = "blue"
-                alpha = 0.5
-            elif nb_datas[1][r] > Q1:
-                color = "red"
-                alpha = 0.4
-            else:
-                color = "black"
-                alpha = 0.3
-
-            ax[0].plot(result[r]["coefs"], result[r]["RMSEs"], linestyle="dashed", color=color, alpha=alpha)
-            ax[1].plot(
-                result[r]["coefs"],
-                result[r]["RMSEs"] - result[r]["RMSEs"].mean(),
-                linestyle="dashed",
-                color=color,
-                alpha=alpha,
-            )
-
-    ax[0].plot(coefs, RMSEs, linestyle="dashdot", linewidth=2, color="blueviolet")
-    ax[1].plot(coefs, RMSEs - np.mean(RMSEs), linestyle="dashdot", linewidth=2, color="blueviolet")
-
-    fig.suptitle("RMSE between TICOI results and Pleiades data when changing the regularisation coefficient")
-    plt.show()
-
-    if save:
-        fig.savefig(f"{path_save}RMSE_coef_{regu}_allplots.png")
->>>>>>> 8c26708d
 
 nb_res = len(result)
 nb_data = np.array([result[i].nb_data if result[i] is not None else 0 for i in range(nb_res)])
@@ -803,4 +444,4 @@
         plt.show()
         
 stop.append(time.time())
-print(f"[Overall] Overall processing took {round(stop[-1] - start[0], 1)} s")+print(f'[Overall] Overall processing took {round(stop[-1] - start[0], 1)} s')