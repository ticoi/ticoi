--- conflicted
+++ resolved
@@ -77,15 +77,9 @@
 # Choose the TICOI cube processing method you want to use ('block_process' or 'direct_process')
 #    - 'block_process' (recommended) : This implementation divides the data in smaller data cubes loaded one after the other in a synchronous manner,
 # in order to avoid memory overconsumption and kernel crashing. Computations within the blocks are parallelized so this method goes way faster
-<<<<<<< HEAD
 # than the 'direct_process' method.
 #      /!\ This implementation uses asyncio (way faster) which requires its own event loop to run : if you launch this code from a raw terminal, 
 # there should be no problem, but if you try to launch it from some IDE (like Spyder), think of specifying to your IDE to launch it 
-=======
-# than every other loading methods.
-#      /!\ This implementation uses asyncio (way faster) which requires its own event loop to run : if you launch this code from a raw terminal,
-# there should be no problem, but if you try to launch it from some IDE (like Spyder), think of specifying to your IDE to launch it
->>>>>>> 8c26708d
 # in a raw terminal instead of the default console (which leads to a RuntimeError)
 #    - 'direct_process' : No subdivisition of the data is made beforehand which generally leads to memory overconsumption and kernel crashes
 # if the amount of pixel to load is too high (depending on your available memory). If you want to load big amount of data, you should use
@@ -108,23 +102,12 @@
 ]
 
 ## ------------------------------ Data selection --------------------------- ##
-<<<<<<< HEAD
 # Path.s to the data cube.s (can be a list of str to merge several cubes, or a single str, 
 cube_name = f'{os.path.abspath(os.path.join(os.path.dirname(__file__), "..", "..", "test_data"))}/Alps_Mont-Blanc_Argentiere_S2.nc'
 flag_file = f'{os.path.abspath(os.path.join(os.path.dirname(__file__), "..", "..", "test_data"))}/Alps_Mont-Blanc_flags.nc' # Path to flags file
 mask_file = None # Path to mask file (.shp file) to mask some of the data on cube
 path_save = f'{os.path.abspath(os.path.join(os.path.dirname(__file__), "..", "results", "cube", "data_availability"))}/' # Path where to store the results
 result_fn = 'Argentiere_example' # Name of the netCDF file to be created (if save is True)
-=======
-# Path.s to the data cube.s (can be a list of str to merge several cubes, or a single str,
-cube_name = f'{os.path.abspath(os.path.join(os.path.dirname(__file__), "..", "..", "test_data"))}/Alps_Mont-Blanc_Argentiere_example.nc'
-flag_file = f'{os.path.abspath(os.path.join(os.path.dirname(__file__), "..", "..", "test_data"))}/Alps_Mont-Blanc_displacement_S2_flag.nc'  # Path to flag file
-mask_file = None  # Path to mask file (.shp file) to mask some of the data on cube
-path_save = (
-    f'{os.path.abspath(os.path.join(os.path.dirname(__file__), "..", "results"))}/'  # Path where to store the results
-)
-result_fn = "Argentiere_example"  # Name of the netCDF file to be created (if save is True)
->>>>>>> 8c26708d
 
 proj = "EPSG:32632"  # EPSG system of the given coordinates
 
@@ -144,26 +127,6 @@
 solver = "LSMR_ini"  # Solver for the inversion
 
 ## ---------------------------- Loading parameters ------------------------- ##
-<<<<<<< HEAD
-load_kwargs = {'chunks': {}, 
-               'conf': False, # If True, confidence indicators will be put between 0 and 1, with 1 the lowest errors
-               'subset': [343386.1, 344020.8, 5091192.8, 5091499.5], # Subset of the data to be loaded ([xmin, xmax, ymin, ymax] or None)
-               'buffer': None, # Area to be loaded around the pixel ([longitude, latitude, buffer size] or None)
-               'pick_date': ['2015-01-01', '2023-01-01'], # Select dates ([min, max] or None to select all)
-               'pick_sensor': None, # Select sensors (None to select all)
-               'pick_temp_bas': None, # Select temporal baselines ([min, max] in days or None to select all)
-               'proj': proj, # EPSG system of the given coordinates
-               'mask': mask_file, # Path to mask file (.shp file) to mask some of the data on cube
-               'verbose': False} # Print information throughout the loading process 
-                
-## ---------------- Parameters for the pixel loading part ------------------ ##
-load_pixel_kwargs = {'regu': regu, # Regularization method.s to be used (for each flag if flags is not None)
-                     'solver': solver, # Solver for the inversion
-                     'proj': proj, # EPSG system of the given coordinates
-                     'interpolation_load_pixel': 'nearest', # Interpolation method used to load the pixel when it is not in the dataset
-                     'visual': False} # Plot results along the way
-                      
-=======
 load_kwargs = {
     "chunks": {},
     "conf": False,  # If True, confidence indicators will be put between 0 and 1, with 1 the lowest errors
@@ -173,7 +136,7 @@
     "pick_sensor": None,  # Select sensors (None to select all)
     "pick_temp_bas": None,  # Select temporal baselines ([min, max] in days or None to select all)
     "proj": proj,  # EPSG system of the given coordinates
-    "mask_file": mask_file,  # Path to mask file (.shp file) to mask some of the data on cube
+    "mask": mask_file,  # Path to mask file (.shp file) to mask some of the data on cube
     "verbose": False,
 }  # Print information throughout the loading process
 
@@ -187,7 +150,6 @@
     "verbose": False,
 }  # Print information throughout TICOI processing
 
->>>>>>> 8c26708d
 ## ----------------------- Parallelization parameters ---------------------- ##
 nb_cpu = 12  # Number of CPU to be used for parallelization
 block_size = 0.5  # Maximum sub-block size (in GB) for the 'block_process' TICOI processing method
@@ -232,9 +194,7 @@
 
 # The data cube is subdivided in smaller cubes computed one after the other in a synchronous manner (uses async)
 if load_pixel_process == "block_process":
-    result = process_blocks_refine(
-        cube, nb_cpu=nb_cpu, block_size=block_size, returned="raw", inversion_kwargs=load_pixel_kwargs
-    )
+    result = process_blocks_refine(cube, nb_cpu=nb_cpu, block_size=block_size, returned="raw", inversion_kwargs=load_pixel_kwargs)
 
 # Direct loading of the whole cube
 elif load_pixel_process == "direct_process":
@@ -244,41 +204,24 @@
 
     # Parallelized loading of the pixels (list of arrays converted to dataframes)
     print("[data_availability] Loading pixels...")
-    result = Parallel(n_jobs=nb_cpu, verbose=0)(
-        delayed(cube.load_pixel)(i, j, rolling_mean=None, **load_pixel_kwargs) for i, j in xy_values_tqdm
-    )
-
-result = [
-    pd.DataFrame(
-        data={
-            "date1": r[0][0][:, 0],
-            "date2": r[0][0][:, 1],
-            "vx": r[0][1][:, 0],
-            "vy": r[0][1][:, 1],
-            "errorx": r[0][1][:, 2],
-            "errory": r[0][1][:, 3],
-            "temporal_baseline": r[0][1][:, 4],
-        }
-    )
-    for r in result
-]
+    result = Parallel(n_jobs=nb_cpu, verbose=0)(delayed(cube.load_pixel)(i, j, rolling_mean=None, **load_pixel_kwargs) 
+                                for i, j in xy_values_tqdm)
+
+result = [pd.DataFrame(data={"date1": r[0][0][:, 0],
+                             "date2": r[0][0][:, 1],
+                             "vx": r[0][1][:, 0],
+                             "vy": r[0][1][:, 1],
+                             "errorx": r[0][1][:, 2],
+                             "errory": r[0][1][:, 3],
+                             "temporal_baseline": r[0][1][:, 4],}) for r in result]
 
 # Pixel filtering
 if len(index) > 0:
     # Remove pixels with no data
-    empty = list(
-        filter(
-            bool,
-            [
-                d if not result[d].empty and result[d][result[d]["vx"] == 0].shape[0] == 0 else False
-                for d in range(len(result))
-            ],
-        )
-    )
+    empty = list(filter(bool,[d if not result[d].empty and result[d][result[d]["vx"] == 0].shape[0] == 0 else False
+                for d in range(len(result))]))
     prev_length = len(result)
-    positions = np.unique(np.array([(i, j) for i in cube.ds["x"].values for j in cube.ds["y"].values]), axis=0)[
-        empty, :
-    ]
+    positions = np.unique(np.array([(i, j) for i in cube.ds["x"].values for j in cube.ds["y"].values]), axis=0)[empty, :]
     data = [result[i] for i in empty]
 
     # Coordinates
@@ -308,9 +251,7 @@
 # Generate a .tiff file summarizing an index value for all pixels of the data
 # The indices using this function only use the raw data (not the monthly availability computed afterwards
 # nor the data availability maps)
-def generate_tiff_index_map(
-    index, data, period, coord_data, driver, srs, path, parallel=True, nb_cpu=12, dtype="float32"
-):
+def generate_tiff_index_map(index, data, period, coord_data, driver, srs, path, parallel=True, nb_cpu=12, dtype="float32"):
     # Generate index map according to the selected method
     index_map = np.zeros([coord_data["nb_long_data"], coord_data["nb_lat_data"]], dtype=dtype)
     data_tqdm = tqdm(data, total=len(data), mininterval=0.5)
@@ -326,30 +267,19 @@
         tiff = driver.Create(path, index_map.shape[0], index_map.shape[1], 1, gdal.GDT_Float32)
     elif dtype == "int16":
         tiff = driver.Create(path, index_map.shape[0], index_map.shape[1], 1, gdal.GDT_Int16)
-    tiff.SetGeoTransform(
-        [
-            np.min(coord_data["longitude"]),
-            coord_data["resolution"],
-            0,
-            np.max(coord_data["latitude"]),
-            0,
-            -coord_data["resolution"],
-        ]
-    )
+    tiff.SetGeoTransform([np.min(coord_data["longitude"]), coord_data["resolution"], 0,
+                          np.max(coord_data["latitude"]), 0, -coord_data["resolution"]])
     tiff.GetRasterBand(1).WriteArray(index_map.T)
     tiff.SetProjection(srs.ExportToWkt())
     tiff = None
 
-
 # Just summing up all the available data at the point over the whole considered period
 def all_data(data, period=None):
     return data.shape[0]
 
-
 # Median temporal baseline (gap in days between the two acquisition dates) of the data at the point
 def median_baseline(data, period=None):
     return data["temporal_baseline"].median()
-
 
 # All the dates (start and end dates for each data) are concatenated in a single list, which is then sorted. This index returns the
 # maximum gap between two dates (leap frog) as an approximation of the lowest redundancy in the data.
@@ -361,23 +291,13 @@
     if period is not None:
         data = data.copy()
         data = data.set_index(data["date1"] + (data["date2"] - data["date1"]) // 2).sort_index()
-        years = pd.date_range(
-            start=data["date1"].min() - pd.DateOffset(years=1)
-            if data["date1"].min().month < 6
-            else data["date1"].min(),
-            end=data["date2"].max() + pd.DateOffset(years=1) if data["date2"].max().month > 6 else data["date2"].max(),
-            freq="YS",
-            inclusive="neither",
-        )
-        season_indices = [
-            max_leap_frog(data[(data.index >= years[i]) & (data.index <= years[i + period])])
-            for i in range(len(years) - period)
-        ]
+        years = pd.date_range(start=data["date1"].min() - pd.DateOffset(years=1) if data["date1"].min().month < 6 else data["date1"].min(),
+                              end=data["date2"].max() + pd.DateOffset(years=1) if data["date2"].max().month > 6 else data["date2"].max(),
+                              freq="YS", inclusive="neither")
+        season_indices = [max_leap_frog(data[(data.index >= years[i]) & (data.index <= years[i + period])]) for i in range(len(years) - period)]
         return np.min(season_indices) if len(season_indices) > 0 else 0
 
-    return np.max(
-        np.diff(np.sort(np.concatenate([data["date1"], data["date2"]]))).astype("timedelta64[D]").astype("int")
-    )
+    return np.max(np.diff(np.sort(np.concatenate([data["date1"], data["date2"]]))).astype("timedelta64[D]").astype("int"))
 
 
 # To generate GeoTiff files
@@ -396,43 +316,17 @@
 
         if "all_data" in ind:
             print("[Raw indices] Computing all_data index...")
-            generate_tiff_index_map(
-                all_data,
-                data,
-                period,
-                coord_data,
-                driver,
-                srs,
-                f"{path_save}index_all_data.tiff",
-                dtype="float32",
-                parallel=False,
-            )
+            generate_tiff_index_map(all_data, data, period, coord_data, driver, srs, f"{path_save}index_all_data.tiff", 
+                                    dtype="float32", parallel=False)
+            
         if "median_baseline" in ind:
             print("[Raw indices] Computing median_baseline index...")
-            generate_tiff_index_map(
-                median_baseline,
-                data,
-                period,
-                coord_data,
-                driver,
-                srs,
-                f"{path_save}index_median_baseline.tiff",
-                dtype="int16",
-                parallel=False,
-            )
+            generate_tiff_index_map(median_baseline, data, period, coord_data, driver, srs, f"{path_save}index_median_baseline.tiff", 
+                                    dtype="int16", parallel=False)
+            
         if "max_leap_frog" in ind:
             print("[Raw indices] Computing max_leap_frog index...")
-            generate_tiff_index_map(
-                max_leap_frog,
-                data,
-                period,
-                coord_data,
-                driver,
-                srs,
-                f"{path_save}index_max_leap_frog.tiff",
-                dtype="int16",
-                parallel=False,
-            )
+            generate_tiff_index_map(max_leap_frog, data, period, coord_data, driver, srs, f"{path_save}index_max_leap_frog.tiff", dtype="int16", parallel=False)
 
         is_raw_data_indices = True
 
@@ -473,16 +367,13 @@
 
     # Parallelized computation
     print("[Monthly availability] Computing monthly data availability...")
-    monthly = pd.DataFrame(
-        index=[(i, j) for (i, j) in positions],
-        columns=pd.date_range(
-            start=np.min([d["date1"].min() for d in data]), end=np.max([d["date2"].max() for d in data]), freq="MS"
-        ),
-    )
+    monthly = pd.DataFrame(index=[(i, j) for (i, j) in positions],
+                           columns=pd.date_range(
+                           start=np.min([d["date1"].min() for d in data]), 
+                           end=np.max([d["date2"].max() for d in data]), freq="MS"))
     data_tqdm = tqdm(data, total=len(data), mininterval=0.5)
-    monthly_pond = np.array(
-        Parallel(n_jobs=nb_cpu, verbose=0)(delayed(monthly_ponderation_pixel)(dt, monthly.columns) for dt in data_tqdm)
-    )
+    monthly_pond = np.array(Parallel(n_jobs=nb_cpu, verbose=0)(delayed(monthly_ponderation_pixel)(dt, monthly.columns) 
+                                                for dt in data_tqdm))
 
     monthly.loc[:, :] = monthly_pond
     monthly = monthly.astype("float32")
@@ -490,18 +381,12 @@
 
     # Availability DataFrame
     availability = monthly.sum(axis=0)
-    availability = availability.reindex(
-        pd.date_range(start=availability.index[0], end=availability.index[-1], freq="MS"), fill_value=0
-    )
-    availability.index = [
-        f'{availability.index[i].year}-{"0" if availability.index[i].month < 10 else ""}{availability.index[i].month}'
-        for i in range(len(availability.index))
-    ]
+    availability = availability.reindex(pd.date_range(start=availability.index[0], end=availability.index[-1], freq="MS"), fill_value=0)
+    availability.index = [f'{availability.index[i].year}-{"0" if availability.index[i].month < 10 else ""}{availability.index[i].month}'
+                                    for i in range(len(availability.index))]
 
     stop.append(time.time())
-    print(
-        f"[Monthly availability] Computing monthly data availability with the ponderation approach took {round(stop[-1] - start[-1], 1)} s"
-    )
+    print(f"[Monthly availability] Computing monthly data availability with the ponderation approach took {round(stop[-1] - start[-1], 1)} s")
 
     # Plot a bar plot of the average monthly data availability of the data on the loaded cube (whole cube or subset)
     if "monthly_graph" in index:
@@ -511,11 +396,8 @@
         ax.set_xlabel("Date", fontsize=16)
         ax.set_ylabel("Amount of available velocity data\nfor one pixel", fontsize=16)
         if load_kwargs["subset"] is not None:
-            fig.suptitle(
-                f'Monthly availability of data for subset {load_kwargs["subset"]}\n'
-                + f'of cube {cube_name[0].split("/")[-1][:-18]}',
-                fontsize=18,
-            )
+            fig.suptitle(f'Monthly availability of data for subset {load_kwargs["subset"]}\n'
+                       + f'of cube {cube_name[0].split("/")[-1][:-18]}', fontsize=18)
         else:
             fig.suptitle(f'Monthly availability of data for cube {cube_name[0].split("/")[-1][:-18]}', fontsize=18)
         plt.subplots_adjust(bottom=0.2)
@@ -523,9 +405,7 @@
 
         ax.set_yscale("log")
         fig.savefig(f"{path_save}monthly_availability_log.png")
-        print(
-            f"[Monthly availability] Monthly availability graphs were saved to {path_save}monthly_availability(_log).png"
-        )
+        print(f"[Monthly availability] Monthly availability graphs were saved to {path_save}monthly_availability(_log).png")
 
     del availability
 
@@ -546,50 +426,30 @@
 
     # Initialisation
     seasons = np.array([1, 1, 2, 2, 2, 3, 3, 3, 4, 4, 4, 1])
-    winter = np.zeros(
-        [coord_data["nb_long_data"], coord_data["nb_lat_data"]], dtype=np.float32
-    )  # Available data during winter (Decembre 1st -> February 28th or 29th)
-    spring = np.zeros(
-        [coord_data["nb_long_data"], coord_data["nb_lat_data"]], dtype=np.float32
-    )  # Available data during spring (Marche 1st -> May 31th)
-    summer = np.zeros(
-        [coord_data["nb_long_data"], coord_data["nb_lat_data"]], dtype=np.float32
-    )  # Available data during summer (June 1st -> August 31ths)
-    autumn = np.zeros(
-        [coord_data["nb_long_data"], coord_data["nb_lat_data"]], dtype=np.float32
-    )  # Available data during autumn (September 1st -> November 30th)
+    winter = np.zeros([coord_data["nb_long_data"], coord_data["nb_lat_data"]], 
+                      dtype=np.float32)  # Available data during winter (Decembre 1st -> February 28th or 29th)
+    spring = np.zeros([coord_data["nb_long_data"], coord_data["nb_lat_data"]], 
+                      dtype=np.float32)  # Available data during spring (Marche 1st -> May 31th)
+    summer = np.zeros([coord_data["nb_long_data"], coord_data["nb_lat_data"]], 
+                      dtype=np.float32)  # Available data during summer (June 1st -> August 31ths)
+    autumn = np.zeros([coord_data["nb_long_data"], coord_data["nb_lat_data"]], 
+                      dtype=np.float32)  # Available data during autumn (September 1st -> November 30th)
     long_data = (longitude - np.min(longitude)).astype(int) // resolution
     lat_data = (latitude - np.min(latitude)).astype(int) // resolution
 
     # Fill monthly map
     monthly_map = monthly.groupby(monthly.columns.month, axis=1).sum()
-    winter[coord_data["long_data"], coord_data["lat_data"]] = monthly_map[monthly_map.columns.values[seasons == 1]].sum(
-        axis=1
-    )
-    spring[coord_data["long_data"], coord_data["lat_data"]] = monthly_map[monthly_map.columns.values[seasons == 2]].sum(
-        axis=1
-    )
-    summer[coord_data["long_data"], coord_data["lat_data"]] = monthly_map[monthly_map.columns.values[seasons == 3]].sum(
-        axis=1
-    )
-    autumn[coord_data["long_data"], coord_data["lat_data"]] = monthly_map[monthly_map.columns.values[seasons == 4]].sum(
-        axis=1
-    )
+    winter[coord_data["long_data"], coord_data["lat_data"]] = monthly_map[monthly_map.columns.values[seasons == 1]].sum(axis=1)
+    spring[coord_data["long_data"], coord_data["lat_data"]] = monthly_map[monthly_map.columns.values[seasons == 2]].sum(axis=1)
+    summer[coord_data["long_data"], coord_data["lat_data"]] = monthly_map[monthly_map.columns.values[seasons == 3]].sum(axis=1)
+    autumn[coord_data["long_data"], coord_data["lat_data"]] = monthly_map[monthly_map.columns.values[seasons == 4]].sum(axis=1)
 
     # Generate GeoTiff files (each band = a season)
     driver = gdal.GetDriverByName("GTiff")
     srs = osr.SpatialReference()
-<<<<<<< HEAD
     srs.ImportFromEPSG(int(proj.split(':')[1]))
     
     tiff = driver.Create(f'{path_save}seasonal_data_availability.tiff', winter.shape[0], winter.shape[1], 4, gdal.GDT_Float32)
-=======
-    srs.SetWellKnownGeogCS(proj)
-
-    tiff = driver.Create(
-        f"{path_save}seasonal_data_availability.tiff", winter.shape[0], winter.shape[1], 4, gdal.GDT_Float32
-    )
->>>>>>> 8c26708d
     tiff.SetGeoTransform([np.min(longitude), resolution, 0, np.max(latitude), 0, -resolution])
     tiff.GetRasterBand(1).WriteArray(winter.T)
     tiff.GetRasterBand(2).WriteArray(spring.T)
@@ -615,16 +475,8 @@
 def generate_tiff_index_map_from_monthly_availability(index, monthly, positions, n_month, coord_data, path):
     index_map = index(monthly, positions, coord_data, n_month=n_month)
     tiff = driver.Create(path, index_map.shape[0], index_map.shape[1], 1, gdal.GDT_Float32)
-    tiff.SetGeoTransform(
-        [
-            np.min(coord_data["longitude"]),
-            coord_data["resolution"],
-            0,
-            np.max(coord_data["latitude"]),
-            0,
-            -coord_data["resolution"],
-        ]
-    )
+    tiff.SetGeoTransform([np.min(coord_data["longitude"]), coord_data["resolution"], 0,
+                          np.max(coord_data["latitude"]), 0, -coord_data["resolution"]])
     tiff.GetRasterBand(1).WriteArray(index_map.T)
     tiff.SetProjection(srs.ExportToWkt())
     tiff = None
@@ -635,9 +487,7 @@
     index_map = np.zeros([coord_data["nb_long_data"], coord_data["nb_lat_data"]], dtype="float32")
     if n_month > 1:
         monthly = monthly.rolling(window=n_month, axis=1).sum()[monthly.columns[n_month - 1 :]]
-    index_map[coord_data["long_data"], coord_data["lat_data"]] = [
-        monthly.loc[[(i, j)]].squeeze().min() for (i, j) in positions
-    ]
+    index_map[coord_data["long_data"], coord_data["lat_data"]] = [monthly.loc[[(i, j)]].squeeze().min() for (i, j) in positions]
     return index_map
 
 
@@ -660,41 +510,27 @@
     index_map[coord_data["long_data"], coord_data["lat_data"]] = monthly_map.min(axis=1).to_list()
     return index_map
 
-
 ## ---------------------- Using data availability maps --------------------- ##
 # Generate a .tiff file summarizing an index value for all pixels of the data
 # The indices using this function require the data availability maps to be computed
 def generate_tiff_index_map_from_availability_map(index, maps, coord_data, driver, srs, path):
     index_map = index(maps)
     tiff = driver.Create(path, index_map.shape[0], index_map.shape[1], 1, gdal.GDT_Float32)
-    tiff.SetGeoTransform(
-        [
-            np.min(coord_data["longitude"]),
-            coord_data["resolution"],
-            0,
-            np.max(coord_data["latitude"]),
-            0,
-            -coord_data["resolution"],
-        ]
-    )
+    tiff.SetGeoTransform([np.min(coord_data["longitude"]), coord_data["resolution"], 0,
+                          np.max(coord_data["latitude"]), 0, -coord_data["resolution"]])
     tiff.GetRasterBand(1).WriteArray(index_map.T)
     tiff.SetProjection(srs.ExportToWkt())
     tiff = None
-
 
 # Each pixel take the value of the season with the lowest amount of available data
 def mini_season(maps):
     winter, spring, summer, autumn = maps
     return np.min(np.stack([winter, spring, summer, autumn]), axis=0)
 
-
 # Season with the least data / all data : index to evaluate the repartition of the data over the year
 def min_all_season(maps):
     winter, spring, summer, autumn = maps
-    return np.nan_to_num(
-        4 * np.min(np.stack([winter, spring, summer, autumn], axis=0), axis=0) / (winter + spring + summer + autumn)
-    )
-
+    return np.nan_to_num(4 * np.min(np.stack([winter, spring, summer, autumn], axis=0), axis=0) / (winter + spring + summer + autumn))
 
 # To generate GeoTiff files
 driver = gdal.GetDriverByName("GTiff")
@@ -714,9 +550,8 @@
         method = ind.split("_")[0]
 
         print(f"[Indices] Computing {method}_{n_month}month index...")
-        generate_tiff_index_map_from_monthly_availability(
-            methods[method], monthly, positions, n_month, coord_data, f"{path_save}index_{method}_{n_month}month.tiff"
-        )
+        generate_tiff_index_map_from_monthly_availability(methods[method], monthly, positions, n_month, coord_data, 
+                                                          f"{path_save}index_{method}_{n_month}month.tiff")
 
         is_monthly_indices = True
 
@@ -733,19 +568,15 @@
     maps = (winter, spring, summer, autumn)
     if "mini_season" in index:
         print("[Indices] Computing mini_season index...")
-        generate_tiff_index_map_from_availability_map(
-            mini_season, maps, coord_data, driver, srs, f"{path_save}index_mini_season.tiff"
-        )
+        generate_tiff_index_map_from_availability_map(mini_season, maps, coord_data, driver, srs, 
+                                                      f"{path_save}index_mini_season.tiff")
     if "min_all_season" in index:
         print("[Indices] Computing min_all_season index...")
-        generate_tiff_index_map_from_availability_map(
-            min_all_season, maps, coord_data, driver, srs, f"{path_save}index_min_all_season.tiff"
-        )
+        generate_tiff_index_map_from_availability_map(min_all_season, maps, coord_data, driver, srs, 
+                                                      f"{path_save}index_min_all_season.tiff")
 
     stop.append(time.time())
-    print(
-        f"[Indices] Computing indices based on seasonal data availability maps took {round(stop[-1] - start[-1], 1)} s"
-    )
+    print(f"[Indices] Computing indices based on seasonal data availability maps took {round(stop[-1] - start[-1], 1)} s")
 else:
     stop.append(time.time())
 
