#!/usr/bin/env python3

"""
Implementation of the Temporal Inversion using COmbination of displacements with Interpolation (TICOI) method
for one pixel. An additional seasonality analysis is implemented, the idea is to match a sine to TICOI results
(fixed frequency or not).

Author: Laurane Charrier, Lei Guo, Nathan Lioret
Reference:
    Charrier, L., Yan, Y., Koeniguer, E. C., Leinss, S., & Trouvé, E. (2021). Extraction of velocity time series with an optimal temporal sampling from displacement
    observation networks. IEEE Transactions on Geoscience and Remote Sensing.
    Charrier, L., Yan, Y., Colin Koeniguer, E., Mouginot, J., Millan, R., & Trouvé, E. (2022). Fusion of multi-temporal and multi-sensor ice velocity observations.
    ISPRS annals of the photogrammetry, remote sensing and spatial information sciences, 3, 311-318.
"""

import os
import time

import matplotlib.pyplot as plt
import numpy as np
import pandas as pd
import scipy.fft as fft
import scipy.signal as signal
from scipy.optimize import curve_fit
from sklearn.metrics import root_mean_squared_error

from ticoi.core import interpolation_core, inversion_core, visualisation
from ticoi.cube_data_classxr import cube_data_class

# %%========================================================================= #
#                                    PARAMETERS                               #
# =========================================================================%% #

## ------------------------------ Data selection --------------------------- ##
# Path.s to the data cube.s (can be a list of str to merge several cubes, or a single str)
<<<<<<< HEAD
cube_name = f'{os.path.abspath(os.path.join(os.path.dirname(__file__), "..", "..", "test_data"))}/Alps_Mont-Blanc_Argentiere_S2.nc'
cube_name = f'{os.path.abspath(os.path.join(os.path.dirname(__file__), "..", "..", "nathan", "Donnees", "Cubes_de_donnees", "cubes_Sentinel_2"))}/c_x01470_y03430_all_filt-multi.nc'
path_save = f'{os.path.abspath(os.path.join(os.path.dirname(__file__), "..", "results", "pixel"))}/' # Path where to store the results
proj = 'EPSG:32632'  # EPSG system of the given coordinates
=======
cube_name = f'{os.path.abspath(os.path.join(os.path.dirname(__file__), "..", "..", "test_data"))}/Alps_Mont-Blanc_Argentiere_example.nc'
path_save = f'{os.path.abspath(os.path.join(os.path.dirname(__file__), "..", "results"))}/pixel/'  # Path where to store the results
proj = "EPSG:32632"  # EPSG system of the given coordinates
>>>>>>> 8c26708d

i, j = 342537.1, 5092253.3  # Point (pixel) where to carry on the computation

## --------------------------- Main parameters ----------------------------- ##
<<<<<<< HEAD
regu = 1 # Regularization method to be used
coef = 300 # Regularization coefficient to be used
solver = 'LSMR_ini' # Solver for the inversion
unit = 365 # 1 for m/d, 365 for m/y
result_quality = 'X_contribution' # Criterium used to evaluate the quality of the results ('Norm_residual', 'X_contribution')

## ----------------------- Visualization parameters ------------------------ ##
verbose = True # Print information throughout TICOI processing
visual = False # Plot informations along the way
save = False # Save the results or not
=======
regu = "1accelnotnull"  # Regularization method to be used
coef = 100  # Regularization coefficient to be used
solver = "LSMR_ini"  # Solver for the inversion
unit = 365  # 1 for m/d, 365 for m/y
result_quality = (
    "X_contribution"  # Criterium used to evaluate the quality of the results ('Norm_residual', 'X_contribution')
)

## ----------------------- Visualization parameters ------------------------ ##
verbose = True  # Print information throughout TICOI processing
visual = True  # Plot information along the way
save = True  # Save the results or not
>>>>>>> 8c26708d
# Visualisation options
option_visual = [
    "original_velocity_xy",
    "original_magnitude",
    "X_magnitude_zoom",
    "X_magnitude",
    "X_zoom",
    "X",
    "vv_quality",
    "vxvy_quality",
    "Residu_magnitude",
    "Residu",
    "X_z",
    "Y_contribution",
    "direction",
]
vmax = [False, False]  # Vertical limits for the plots

## ---------------------------- Loading parameters ------------------------- ##
load_kwargs = {
    "chunks": {},
    "conf": False,  # If True, confidence indicators will be put between 0 and 1, with 1 the lowest errors
    "buffer": [i, j, 500],  # Area to be loaded around the pixel ([longitude, latitude, buffer size] or None)
    "pick_date": ["2015-01-01", "2023-01-01"],  # Select dates ([min, max] or None to select all)
    "pick_sensor": None,  # Select sensors (None to select all)
    "pick_temp_bas": None,  # Select temporal baselines ([min, max] in days or None to select all)
    "proj": proj,  # EPSG system of the given coordinates
    "verbose": verbose,
}  # Print information throughout the loading process

## ----------------------- Data preparation parameters --------------------- ##
preData_kwargs = {
    "smooth_method": "gaussian",  # Smoothing method to be used to smooth the data in time ('gaussian', 'median', 'emwa', 'savgol')
    "s_win": 3,  # Size of the spatial window
    "t_win": 90,  # Time window size for 'ewma' smoothing
    "sigma": 3,  # Standard deviation for 'gaussian' filter
    "order": 3,  # Order of the smoothing function
    "unit": unit,  # 365 if the unit is m/y, 1 if the unit is m/d
    "delete_outliers": "vvc_angle",  # Delete data with a poor quality indicator (if int), or with aberrant direction ('vvc_angle')
    "regu": regu,  # Regularization method to be used
    "solver": solver,  # Solver for the inversion
    "proj": proj,  # EPSG system of the given coordinates
    "velo_or_disp": "velo",  # Type of data contained in the data cube ('disp' for displacements, and 'velo' for velocities)
    "verbose": verbose,
}  # Print information throughout the filtering process

## ---------------- Parameters for the pixel loading part ------------------ ##
<<<<<<< HEAD
load_pixel_kwargs = {'regu': regu, # Regularization method to be used
                     'coef': coef,
                     'solver': solver, # Solver for the inversion
                     'proj': proj, # EPSG system of the given coordinates
                     'interp': 'nearest', # Interpolation method used to load the pixel when it is not in the dataset
                     'visual': visual} # Plot results along the way
                     
## --------------------------- Inversion parameters ------------------------ ##
inversion_kwargs = {'regu': regu, # Regularization method to be used
                    'coef': coef, # Regularization coefficient to be used
                    'solver': solver, # Solver for the inversion
                    'conf': False, # If True, confidence indicators are set between 0 and 1, with 1 the lowest errors
                    'unit': unit, # 365 if the unit is m/y, 1 if the unit is m/d

                    'iteration': True, # Allow the inversion process to make several iterations
                    'nb_max_iteration': 10, # Maximum number of iteration during the inversion process
                    'threshold_it': 0.1, # Threshold to test the stability of the results between each iteration, used to stop the process
                    'apriori_weight': True, # If True, use apriori weights
                    'detect_temporal_decorrelation': True, # If True, the first inversion will use only velocity observations with small temporal baselines, to detect temporal decorelation
                    'linear_operator': None, # Perform the inversion using this specific linear operator
                    'result_quality': result_quality, # Criterium used to evaluate the quality of the results ('Norm_residual', 'X_contribution')
                    
                    'visual': visual, # Plot results along the way
                    'verbose': verbose} # Print information throughout TICOI processing
                    
=======
load_pixel_kwargs = {
    "regu": regu,  # Regularization method to be used
    "coef": coef,
    "solver": solver,  # Solver for the inversion
    "proj": proj,  # EPSG system of the given coordinates
    "interp": "nearest",  # Interpolation method used to load the pixel when it is not in the dataset
    "visual": visual,  # Plot results along the way
    "verbose": verbose,
}  # Print information throughout TICOI processing

## --------------------------- Inversion parameters ------------------------ ##
inversion_kwargs = {
    "regu": regu,  # Regularization method to be used
    "coef": coef,  # Regularization coefficient to be used
    "solver": solver,  # Solver for the inversion
    "conf": False,  # If True, confidence indicators are set between 0 and 1, with 1 the lowest errors
    "unit": unit,  # 365 if the unit is m/y, 1 if the unit is m/d
    "iteration": True,  # Allow the inversion process to make several iterations
    "nb_max_iteration": 10,  # Maximum number of iteration during the inversion process
    "threshold_it": 0.1,  # Threshold to test the stability of the results between each iteration, used to stop the process
    "weight": True,  # If True, use apriori weights
    "detect_temporal_decorrelation": True,  # If True, the first inversion will use only velocity observations with small temporal baselines, to detect temporal decorelation
    "linear_operator": None,  # Perform the inversion using this specific linear operator
    "result_quality": result_quality,  # Criterium used to evaluate the quality of the results ('Norm_residual', 'X_contribution')
    "visual": visual,  # Plot results along the way
    "verbose": verbose,
}  # Print information throughout TICOI processing

>>>>>>> 8c26708d
## ----------------------- Interpolation parameters ------------------------ ##
interpolation_kwargs = {
    "interval_output": 30,  # Temporal baseline of the time series resulting from TICOI (after interpolation)
    "redundancy": 5,  # Redundancy in the interpolated time series in number of days, no redundancy if None
    "option_interpol": "spline",  # Type of interpolation ('spline', 'spline_smooth', 'nearest')
    "result_quality": result_quality,  # Criterium used to evaluate the quality of the results ('Norm_residual', 'X_contribution')
    "unit": unit,  # 365 if the unit is m/y, 1 if the unit is m/d
    "visual": visual,  # Plot results along the way
    "vmax": vmax,  # vmin and vmax of the legend
    "verbose": verbose,
}  # Print information throughout TICOI processing

## ------------------- Parameters for seasonality analysis ----------------- ##
# Is the periodicity frequency imposed to 1/365.25 (one year seasonality) ?
impose_frequency = True
# Add several sinus at different freqs (1/365.25 and harmonics (2/365.25, 3/365.25...) if impose_frequency is True)
#   (only available for impose_frequency = True for now)
several_freq = 1
# Compute also the best matching sinus to raw data, for comparison
raw_seasonality = True
# Filter to use in the first place
# 'highpass' : apply a bandpass filter between low frequencies (reject variations over several years (> 1.5 y))
# and the Nyquist frequency to ensure Shanon theorem
# 'lowpass' : or apply a lowpass filter only (to Nyquist frequency) : risk of tackling an interannual trend (long period)
filt = "highpass"
# Method used to compute local variations
# 'rolling_7d' : median of the std of the data centered in +- 3 days around each central date
# 'uniform_7d' : median of the std of the data centered in +- 3 days around dates constantly distributed every redundnacy
# days -- BEST
# 'uniform_all' : median of the std of each data covering the dates, which are constantly distributed every redundancy days
# 'residu' : standard deviation of the data previously subtracted by TICOI results (ground truth) = standard deviation of the "noise"
local_var_method = "uniform_7d"

# Create a subfolder if it does not exist
if not os.path.exists(path_save):
    os.mkdir(path_save)
<<<<<<< HEAD
    
=======

unit = 365 if unit == "m/y" else 1

>>>>>>> 8c26708d

# %% ======================================================================== #
#                                DATA LOADING                                 #
# =========================================================================%% #

start = [time.time()]

# Load data cube.s
cube = cube_data_class()
cube.load(cube_name, **load_kwargs)

stop = [time.time()]
print(f"[Data loading] Loading the data cube.s took {round((stop[-1] - start[-1]), 4)} s")
print(f"[Data loading] Cube of dimension (nz,nx,ny) : ({cube.nz}, {cube.nx}, {cube.ny}) ")

start.append(time.time())

# Filter the cube (compute rolling_mean for regu=1accelnotnull)
obs_filt, _ = cube.filter_cube(**preData_kwargs)
# Load pixel data
data, mean, dates_range = cube.load_pixel(i, j, rolling_mean=obs_filt, **load_pixel_kwargs)

cube2_date1 = cube.date1_().tolist()
cube2_date1.remove(np.min(cube2_date1))
start_date_interpol = np.min(cube2_date1)
last_date_interpol = np.max(cube.date2_())

stop.append(time.time())
print(f"[Data loading] Loading the pixel took {round((stop[-1] - start[-1]), 4)} s")


# %% ======================================================================== #
#                                 INVERSION                                   #
# =========================================================================%% #

start.append(time.time())

# Proceed to inversion
A, result, dataf = inversion_core(data, i, j, dates_range=dates_range, mean=mean, **inversion_kwargs)

stop.append(time.time())
print(f"[Inversion] Inversion took {round((stop[-1] - start[-1]), 4)} s")

# Plot the results of the inversion
if visual:
    visualisation(
        dataf,
        result,
        option_visual,
        path_save,
        A=A,
        dataf=dataf,
        unit=inversion_kwargs["unit"],
        show=True,
        figsize=(12, 6),
    )
if save:
    result.to_csv(f"{path_save}/ILF_result.csv")


# %% ======================================================================== #
#                              INTERPOLATION                                  #
# =========================================================================%% #

start.append(time.time())

if interpolation_kwargs["interval_output"] == False:
    interpolation_kwargs["interval_output"] = 1
start_date_interpol = np.min(np.min(cube.date2_()))
last_date_interpol = np.max(np.max(cube.date2_()))

# Proceed to interpolation
dataf_lp = interpolation_core(
    result,
    path_save=path_save,
    data=dataf,
    first_date_interpol=start_date_interpol,
    last_date_interpol=last_date_interpol,
    **interpolation_kwargs,
)

stop.append(time.time())
print(f"[Interpolation] Interpolation took {round((stop[-1] - start[-1]), 4)} s")

if save:
    dataf_lp.to_csv(f"{path_save}/RLF_result.csv")


# %% ======================================================================== #
#                           BEST MATCHING SINUS                               #
# =========================================================================%% #
# Compute the best periodicity of the signal (frequency with the highest TF)
# If 1/best_freq is around 365 days, there might be an annual periodicity (the
# significance is evaluated in the next section MATCH SINE CURVE)

<<<<<<< HEAD
start.append(time.time())

if not os.path.exists(f'{path_save}Fourier/'):
    os.mkdir(f'{path_save}Fourier/')

## ------------------------- Preparation of the data ----------------------- ##
dataf_lp = dataf_lp.dropna()

# Get dates and velocities from TICOI results
dates_c = dataf_lp['First_date'] + (dataf_lp['Second_date'] - dataf_lp['First_date']) // 2 # Central dates
dates = (dates_c - dataf_lp['First_date'].min()).dt.days.to_numpy() # Number of days to the reference day (first day of acquisition at the point)
vv = np.sqrt(dataf_lp['vx']**2 + dataf_lp['vy']**2).to_numpy() # Velocity magnitude
vv_c = vv - np.mean(vv) # Centered velocities

# Format raw data in a pandas dataframe
dataff = pd.DataFrame(data={'date1': data[0][:, 0], 'date2': data[0][:, 1],
                            'vx': data[1][:, 0], 'vy': data[1][:, 1],
                            'errorx': data[1][:, 2], 'errory': data[1][:, 3],
                            'temporal_baseline': data[1][:, 4]})
dataff['vx'] = dataff['vx'] * unit / dataff['temporal_baseline']
dataff['vy'] = dataff['vy'] * unit / dataff['temporal_baseline']
dataff['vv'] = np.sqrt(dataff['vx'] ** 2 + dataff['vy'] ** 2)
dataff.index = dataff['date1'] + (dataff['date2'] - dataff['date1']) // 2
=======
# Is the periodicity frequency imposed to 1/365.25 (one year seasonality) ?
impose_frequency = True
# Filter to use in the first place
# 'highpass' : apply a bandpass filter between low frequencies (reject variations over several years (> 1.5 y))
# and the Nyquist frequency to ensure Shanon theorem
# 'lowpass' : or apply a lowpass filter only (to Nyquist frequency) : risk of tackling an interannual trend (long period)
filt = "highpass"
# Method used to compute local variations
# 'rolling_7d' : median of the std of the data centered in +- 3 days around each central date
# 'uniform_7d' : median of the std of the data centered in +- 3 days around dates constantly distributed every redundnacy
# days -- BEST
# 'uniform_all' : median of the std of each data covering the dates, which are constantly distributed every redundancy days
# 'residu' : standard deviation of the data previously subtracted by TICOI results (ground truth) = standard deviation of the "noise"
local_var_method = "uniform_7d"

start.append(time.time())

if not os.path.exists(f"{path_save}Fourier/"):
    os.mkdir(f"{path_save}Fourier/")

dataf_lp = dataf_lp.dropna()

dates_c = dataf_lp["date1"] + (dataf_lp["date2"] - dataf_lp["date1"]) // 2
dates = (dates_c - dataf_lp["date1"].min()).dt.days.to_numpy()
vv = np.sqrt(dataf_lp["vx"] ** 2 + dataf_lp["vy"] ** 2).to_numpy()
vv_c = vv - np.mean(vv)
>>>>>>> 8c26708d

N = len(dates)
Ts = dates[1] - dates[0]
print(f"[ticoi_pixel_demo] Sampling period after interpolation : {Ts} days")

<<<<<<< HEAD
# Filter the results...
if filt == 'highpass': # ...to remove low frequencies (general trend over several years)
    b, a = signal.butter(4, [1/(1.5*365), 1/(2.001*Ts)], 'bandpass', fs=1/Ts, output='ba')
    vv_filt = signal.filtfilt(b, a, vv_c)
elif filt == 'lowpass': # ...to ensure Shanon critrion
    sos = signal.butter(4, 1/(2.001*Ts), 'lowpass', fs=1/Ts, output='sos')
=======
if filt == "highpass":
    b, a = signal.butter(4, [1 / (1.5 * 365), 1 / (2.001 * Ts)], "bandpass", fs=1 / Ts, output="ba")
    vv_filt = signal.filtfilt(b, a, vv_c)
elif filt == "lowpass":
    sos = signal.butter(4, 1 / (2.001 * Ts), "lowpass", fs=1 / Ts, output="sos")
>>>>>>> 8c26708d
    vv_filt = signal.sosfilt(sos, vv_c)
else: # Don't filter
    vv_filt = vv_c

if impose_frequency:
    fig, axe = plt.subplots(figsize=(12, 6))
else:
    fig, ax = plt.subplots(nrows=2, ncols=1, figsize=(12, 6))
    axe = ax[0]
axe.plot(dates_c, vv_c, "blue", label="Before filtering")
axe.plot(dates_c, vv_filt, "red", label="After filtering")
axe.set_xlabel("Centered velocity [m/y]", fontsize=16)
axe.set_ylabel("Central date", fontsize=16)
axe.set_title("Effect of filtering", fontsize=16)
axe.legend(loc="lower left")


## --------------------------- Best matching sinus ------------------------- ##
# To find the first maximum of the sinus
def right_phi(phi):
    if phi >= 0 and phi < np.pi / 2:
        return np.pi / 2 - phi
    elif phi >= np.pi / 2 and phi < 3 * np.pi / 2:
        return 5 * np.pi / 2 - phi
    return 5 * np.pi / 2 - phi


<<<<<<< HEAD
# Frequency is imposed to 1/365.25 day-1 (1 year-1)
if impose_frequency:    
    def sine_fconst(t, *args, freqs=1, f=1/365.25):
        sine = args[0] * np.sin(2*np.pi*f*t + args[1])
        for freq in range(1, freqs):
            sine += args[2*freq] * np.sin(2*np.pi*(freq+1)*f*t + args[2*freq+1])
        return sine + args[-1]
    
    f = 1/365.25
    
    ##  Find the best matching sinus to TICOI results
    if several_freq is None: several_freq = 1
    guess = np.concatenate([np.concatenate([[np.max(vv_filt) - np.min(vv_filt), 0] for _ in range(several_freq)]), [0]])
    popt, pcov = curve_fit(lambda t, *args: sine_fconst(t, *args, freqs=several_freq), dates, vv_filt, p0=guess)

    # Parameters
    A = [popt[2*freq] for freq in range(several_freq)]
    phi = [popt[2*freq+1] for freq in range(several_freq)]
    phi = [phi[i] if phi[i] > 0 else phi[i] + 2*np.pi for i in range(several_freq)]
    off = popt[-1]
    sine = sine_fconst(dates, *popt, freqs=several_freq)
    
    # Informations about the periodicity of TICOI results
    print('[ticoi_pixel_demo] Amplitude of the best matching sinus to TICOI results: '
         f'{[round(abs(A[i]), 2) for i in range(several_freq)] if len(A) > 1 else round(abs(A[0]), 2)} m/y')
    first_max_day  = [pd.Timedelta(int((right_phi(phi[i]) + (np.pi if A[i] < 0 else 0)) / (2*np.pi*f)), 'D') + 
                          dataf_lp['First_date'].min() for i in range(several_freq)]
    max_day = [(first_max_day[i] - pd.Timestamp(year=first_max_day[i].year, month=1, day=1)) for i in range(several_freq)]
    print(f'                   Maximum at day {[max_day[i].days for i in range(several_freq)] if len(max_day) > 1 else max_day[0].days}')
    print(f'                   Mean value of {round(np.mean(sine + np.mean(vv)), 1)} m/y')
    print(f'                   RMSE : {round(root_mean_squared_error(sine, vv_filt), 2)} m/y')
    
    if raw_seasonality:
        ##  Find the best matching sinus to raw data
        dates_raw = (dataff.index - dataf_lp['First_date'].min()).days.to_numpy()
        raw_c = dataff['vv'] - dataff['vv'].mean()
        guess_raw = np.concatenate([np.concatenate([[np.max(raw_c) - np.min(raw_c), 0] for _ in range(several_freq)]), [0]])
        popt_raw, pcov_raw = curve_fit(lambda t, *args: sine_fconst(t, *args, freqs=several_freq), dates_raw, raw_c, p0=guess_raw)
    
        # Parameters
        A_raw = [popt_raw[2*freq] for freq in range(several_freq)]
        phi_raw = [popt_raw[2*freq+1] for freq in range(several_freq)]
        phi_raw = [phi_raw[i] if phi_raw[i] > 0 else phi_raw[i] + 2*np.pi for i in range(several_freq)]
        off_raw = popt_raw[-1]
        sine_raw = sine_fconst(dates_raw, *popt_raw, freqs=several_freq)
        
        # Informations about the periodicity of raw data
        print('[ticoi_pixel_demo] Amplitude of the best matching sinus to raw data: '
             f'{[round(abs(A_raw[i]), 2) for i in range(several_freq)] if len(A_raw) > 1 else round(abs(A_raw[0]), 2)} m/y')
        first_max_day_raw  = [pd.Timedelta(int((right_phi(phi_raw[i]) + (np.pi if A_raw[i] < 0 else 0)) / (2*np.pi*f)), 'D') + 
                              dataf_lp['First_date'].min() for i in range(several_freq)]
        max_day_raw = [(first_max_day_raw[i] - pd.Timestamp(year=first_max_day_raw[i].year, month=1, day=1)) for i in range(several_freq)]
        print(f'                   Maximum at day {[max_day_raw[i].days for i in range(several_freq)] if len(max_day_raw) > 1 else max_day_raw[0].days}')
        print(f'                   Mean value of {round(np.mean(sine_raw + dataff["vv"].mean()), 1)} m/y')
        print(f'                   RMSE : {round(root_mean_squared_error(sine_raw, raw_c), 2)} m/y')

# Frequency is to be found via a TF transform 
=======
if impose_frequency:

    def sine_fconst(t, A, phi, off):
        f = 1 / 365.25  # One year
        return A * np.sin(2 * np.pi * f * t + phi) + off

    guess = [np.max(vv_filt) - np.min(vv_filt), 0, 0]
    popt, pcov = curve_fit(sine_fconst, dates, vv_filt, p0=guess)
    A, phi, off = popt
    f = 1 / 365.25
    sine = sine_fconst(dates, A, phi, off)

    if phi < 0:
        phi += 2 * np.pi

    print(f"[ticoi_pixel_demo] Amplitude of the best matching sinus: {round(abs(popt[0]), 1)} m/y")
    first_max_day = (
        pd.Timedelta(int((right_phi(phi) + (np.pi if A < 0 else 0)) / (2 * np.pi * f)), "D") + dataf_lp["date1"].min()
    )
    max_day = first_max_day - pd.Timestamp(year=first_max_day.year, month=1, day=1)
    print(f"[ticoi_pixel_demo] Maximum at day {max_day.days}")
    print(f"[ticoi_pixel_demo] RMSE : {round(root_mean_squared_error(sine, vv_filt))} m/y")

>>>>>>> 8c26708d
else:
    # Apply a Hanning window
    window = signal.windows.hann(N)
    ax[1].plot(dates_c, vv_filt * window, "blue", label="With Hanning windowing")
    ax[1].plot(dates_c, vv_filt, "black", label="Without windowing")
    ax[1].set_xlabel("Centered velocity [m/y]", fontsize=16)
    ax[1].set_ylabel("Central date", fontsize=16)
    ax[1].set_title("Effect of Hanning windowing", fontsize=16)
    ax[1].legend(loc="best")

    fig.tight_layout()
    fig.savefig(f"{path_save}Fourier/Windowing_Filtering.png")

    # TFD
    n = 64 * N
    vv_tf = fft.rfft(vv_filt, n=n)
    vv_win_tf = fft.rfft(vv_filt * window, n=n)
    freq = fft.rfftfreq(n, d=Ts)
<<<<<<< HEAD
    
    # Plot the TF
    plt.figure(figsize=(12,6))
    plt.plot(freq, 2/N*np.abs(vv_tf), 'blue', label='TF without windowing')
    plt.plot(freq, 2/N*np.abs(vv_win_tf), 'red', label='TF after Hanning windowing')
    plt.vlines([i/365 for i in range(1, 4)], 
               0, 1.1*2/N*max(np.max(np.abs(vv_tf)), np.max(np.abs(vv_win_tf))), 
               color='black', label='365d periodicity')
=======

    plt.figure(figsize=(12, 6))
    plt.plot(freq, 2 / N * np.abs(vv_tf), "blue", label="TF without windowing")
    plt.plot(freq, 2 / N * np.abs(vv_win_tf), "red", label="TF after Hanning windowing")
    plt.vlines(
        [i / 365 for i in range(1, 4)],
        0,
        1.1 * 2 / N * max(np.max(np.abs(vv_tf)), np.max(np.abs(vv_win_tf))),
        color="black",
        label="365d periodicity",
    )
>>>>>>> 8c26708d
    plt.xlim([0, 0.01])
    plt.ylim([0, 1.1 * 2 / N * max(np.max(np.abs(vv_tf)), np.max(np.abs(vv_win_tf)))])
    plt.xlabel("Frequency [day-1]", fontsize=16)
    plt.ylabel("Amplitude [m/y]", fontsize=16)
    plt.legend(loc="best")
    plt.title(f"Fourier Transform of the TICOI-resulting velocities at point ({i}, {j})", fontsize=16)
    plt.savefig(f"{path_save}Fourier/TF.png")

    # Best matching sinus
    def sine(t, A, f, phi, off):
        return A * np.sin(2 * np.pi * f * t + phi) + off

    # Initial guess from the TF
    guess = np.array(
        [
            np.max(2 / N * np.abs(vv_win_tf)),
            freq[np.argmax(np.abs(vv_win_tf))],
            np.angle(vv_win_tf)[np.argmax(np.abs(vv_win_tf))],
            np.mean(vv_win_tf),
        ],
        dtype="float",
    )

    popt, pcov = curve_fit(sine, dates, vv_filt, p0=guess)
    A, f, phi, off = popt
<<<<<<< HEAD
    sine = sine(dates, A, f, phi, off)    

    if phi < 0: phi += 2*np.pi
    
    print(f'[ticoi_pixel_demo] Period of the best matching sinus : {round(1/f, 0)} days')
    print(f'                   Amplitude : {round(abs(A), 1)} m/y')
    first_max_day  = pd.Timedelta(int((right_phi(phi) + (np.pi if A < 0 else 0)) / (2*np.pi*f)), 'D') +  dataf_lp['date1'].min()
    max_day = (first_max_day - pd.Timestamp(year=first_max_day.year, month=1, day=1))
    print(f'                   Maximum at day {max_day.days}')
    print(f'                   RMSE : {round(root_mean_squared_error(sine, vv_filt))} m/y')
=======
    sine = sine(dates, A, f, phi, off)

    if phi < 0:
        phi += 2 * np.pi

    print(f"[ticoi_pixel_demo] Period of the best matching sinus : {round(1/f, 0)} days")
    print(f"[ticoi_pixel_demo] Amplitude : {round(abs(A), 1)} m/y")
    first_max_day = (
        pd.Timedelta(int((right_phi(phi) + (np.pi if A < 0 else 0)) / (2 * np.pi * f)), "D") + dataf_lp["date1"].min()
    )
    max_day = first_max_day - pd.Timestamp(year=first_max_day.year, month=1, day=1)
    print(f"[ticoi_pixel_demo] Maximum at day {max_day.days}")
    print(f"[ticoi_pixel_demo] RMSE : {round(root_mean_squared_error(sine, vv_filt))} m/y")

dataff = pd.DataFrame(
    data={
        "date1": data[0][:, 0],
        "date2": data[0][:, 1],
        "vx": data[1][:, 0],
        "vy": data[1][:, 1],
        "errorx": data[1][:, 2],
        "errory": data[1][:, 3],
        "temporal_baseline": data[1][:, 4],
    }
)
dataff["vx"] = dataff["vx"] * unit / dataff["temporal_baseline"]
dataff["vy"] = dataff["vy"] * unit / dataff["temporal_baseline"]
dataff["vv"] = np.sqrt(dataff["vx"] ** 2 + dataff["vy"] ** 2)
dataff.index = dataff["date1"] + (dataff["date2"] - dataff["date1"]) // 2
>>>>>>> 8c26708d

## ------------------------------ Plot the data  --------------------------- ##
# Plot raw data, TICOI results and the best matching sinus
plt.figure(figsize=(12, 6))
<<<<<<< HEAD
plt.plot(dataff.index, dataff['vv'], linestyle='', marker='x', markersize=2, color='orange', label='Raw data')
plt.plot(dates_c, vv, 'black', alpha=0.5, label='TICOI velocities')
plt.plot(dates_c, vv_filt + np.mean(vv), 'red', alpha=0.7, label='Filtered TICOI velocities')
if impose_frequency and raw_seasonality:
    plt.plot(dataff.index, sine_raw + dataff['vv'].mean(), linewidth=3, label='Best matching sinus to raw data')
plt.plot(dates_c, sine + np.mean(vv), 'cyan', linewidth=3, label='Best matching sinus to TICOI results')
plt.vlines(pd.date_range(start=first_max_day[0], end=dataf_lp['Second_date'].max(), freq=f'{int(1/f)}D'), 
                         np.min(vv), np.max(vv), 'black', label='Maximum')
plt.xlabel('Central dates', fontsize=16)
plt.ylabel('Velocity', fontsize=16)
plt.legend(loc='best')
plt.title('Best matching sinus around an annual seasonality')
plt.savefig(f'{path_save}Fourier/matching_sine.png')
=======
plt.plot(dataff.index, dataff["vv"], linestyle="", marker="x", markersize=2, color="orange", label="Raw data")
plt.plot(dates_c, vv, "black", alpha=0.5, label="TICOI velocities")
plt.plot(dates_c, vv_filt + np.mean(vv), "red", alpha=0.7, label="Filtered TICOI velocities")
plt.plot(dates_c, sine + np.mean(vv), "cyan", linewidth=3, label="Best matching sinus")
plt.vlines(
    pd.date_range(start=first_max_day, end=dataf_lp["date2"].max(), freq=f"{int(1/f)}D"),
    np.min(vv),
    np.max(vv),
    "black",
    label="Maximum",
)
plt.xlabel("Central dates", fontsize=16)
plt.ylabel("Velocity", fontsize=16)
plt.legend(loc="best")
plt.title("Best matching sinus around an annual seasonality")
plt.savefig(f"{path_save}Fourier/matching_sine.png")
>>>>>>> 8c26708d

## ------------------------------- AtoVar index ---------------------------- ##
# Compute local variations
if local_var_method == "rolling_7d":
    var = dataff["vv"].rolling(window="7D", center=True).std(ddof=0).drop_duplicates().dropna().median().item()

elif local_var_method.split("_")[0] == "uniform":
    period_between_dates = (
        np.diff(np.sort(np.concatenate([dataff["date1"], dataff["date2"]]))).astype("timedelta64[D]").astype("int")
    )
    min_period = np.min(period_between_dates[period_between_dates > 0])
    var_dates = pd.date_range(start=dataff["date1"].min(), end=dataff["date2"].max(), freq=f"{min_period}D")
    local_var = pd.Series(index=var_dates)

    if local_var_method == "uniform_7d":
        for date in var_dates:
            local_var[date] = dataff.loc[
                (dataff.index > date - pd.Timedelta("3D")) & (dataff.index < date + pd.Timedelta("3D")), "vv"
            ].std(ddof=0)
    elif local_var_method == "uniform_all":
        for date in var_dates:
            local_var[date] = dataff.loc[(dataff["date1"] < date) & (dataff["date2"] > date), "vv"].std(ddof=0)

    var = local_var[local_var > 0].dropna().median()

elif local_var_method == "residu":
    dataf_lp.index = dataf_lp["date1"] + (dataf_lp["date2"] - dataf_lp["date1"]) // 2
    dataf_lp["vv"] = np.sqrt(dataf_lp["vx"] ** 2 + dataf_lp["vy"] ** 2)
    dataf_lp = dataf_lp.reindex(index=np.unique(dataff.index)).interpolate().dropna()
    dataff = dataff[dataff.index >= dataf_lp.index[0]]
    dataff_vv_c = dataff["vv"] - dataf_lp["vv"]
    var = dataff_vv_c.std(ddof=0)

    plt.figure(figsize=(12, 6))
    plt.plot(dataff.index, dataff["vv"], linestyle="", marker="x", markersize=2, color="orange")
    plt.plot(dataff.index, dataff_vv_c + dataf_lp["vv"].mean(), linestyle="", marker="x", markersize=2, color="red")
    plt.plot(dataf_lp.index, dataf_lp["vv"], linestyle="", marker="x", markersize=2, color="blue")
    plt.hlines(
        [np.mean(vv) + var, np.mean(vv) - var, np.mean(vv)], np.min(dataff.index), np.max(dataff.index), color="black"
    )
    plt.savefig(f"{path_save}Fourier/residu.png")

# Amplitude to median local variations factor (AtoVar index)
AtoVar = max(0, 1 - var / abs(popt[0]))

print(f"[ticoi_pixel_demo] Local variations : {round(var, 2)} m/y")
print(f"[ticoi_pixel_demo] Amplitude to local variations factor : {round(AtoVar, 2)}")

stop.append(time.time())
print(f'[ticoi_pixel_demo] Fourier analysis took {round((stop[4] - start[4]), 4)} s')

plt.show()

<<<<<<< HEAD

# %% ======================================================================== #
#                               ANNUAL CURVES                                 #
# =========================================================================%% #
# Superpose the curves for each year

dates_c = dataf_lp['First_date'] + (dataf_lp['Second_date'] - dataf_lp['First_date']) // 2 # Central dates
vv = np.sqrt(dataf_lp['vx']**2 + dataf_lp['vy']**2).to_numpy() # Velocity magnitude

years = np.unique(np.array([dates_c.iloc[i].year for i in range(dates_c.size)]))
months_start = {'January': 1, 'February': 32, 'March': 60, 'April': 91, 'May': 121, 'June':  152, 
          'July': 182, 'August': 213, 'September': 244, 'October': 274, 'November': 305, 'December': 335}

fig, ax = plt.subplots(figsize=(12, 4))
for y in years:
    dates = dates_c[[dates_c.iloc[i].year == y for i in range(dates_c.size)]] - \
                     pd.Timestamp(year=y, month=1, day=1)
    dates = np.array([dates.iloc[i].days for i in range(dates.size)])
    vv_y = vv[[dates_c.iloc[i].year == y for i in range(dates_c.size)]]
    ax.plot(dates, vv_y, linestyle=':', linewidth=3, label=str(y))

ax.set_xticks(list(months_start.values()), list(months_start.keys()))
plt.setp(ax.get_xticklabels(), rotation=20, ha='right', rotation_mode='anchor')
ax.set_xlabel('Day of the year', fontsize=14)
ax.set_ylabel('Velocity magnitude [m/y]', fontsize=14)
ax.legend(loc='best')
ax.set_title('Superposed annual TICOI resulting velocities', fontsize=16)

plt.show()
=======
stop.append(time.time())
print(f"[ticoi_pixel_demo] Fourier analysis took {round((stop[4] - start[4]), 4)} s")
>>>>>>> 8c26708d
<|MERGE_RESOLUTION|>--- conflicted
+++ resolved
@@ -33,21 +33,13 @@
 
 ## ------------------------------ Data selection --------------------------- ##
 # Path.s to the data cube.s (can be a list of str to merge several cubes, or a single str)
-<<<<<<< HEAD
 cube_name = f'{os.path.abspath(os.path.join(os.path.dirname(__file__), "..", "..", "test_data"))}/Alps_Mont-Blanc_Argentiere_S2.nc'
-cube_name = f'{os.path.abspath(os.path.join(os.path.dirname(__file__), "..", "..", "nathan", "Donnees", "Cubes_de_donnees", "cubes_Sentinel_2"))}/c_x01470_y03430_all_filt-multi.nc'
 path_save = f'{os.path.abspath(os.path.join(os.path.dirname(__file__), "..", "results", "pixel"))}/' # Path where to store the results
 proj = 'EPSG:32632'  # EPSG system of the given coordinates
-=======
-cube_name = f'{os.path.abspath(os.path.join(os.path.dirname(__file__), "..", "..", "test_data"))}/Alps_Mont-Blanc_Argentiere_example.nc'
-path_save = f'{os.path.abspath(os.path.join(os.path.dirname(__file__), "..", "results"))}/pixel/'  # Path where to store the results
-proj = "EPSG:32632"  # EPSG system of the given coordinates
->>>>>>> 8c26708d
 
 i, j = 342537.1, 5092253.3  # Point (pixel) where to carry on the computation
 
 ## --------------------------- Main parameters ----------------------------- ##
-<<<<<<< HEAD
 regu = 1 # Regularization method to be used
 coef = 300 # Regularization coefficient to be used
 solver = 'LSMR_ini' # Solver for the inversion
@@ -58,36 +50,20 @@
 verbose = True # Print information throughout TICOI processing
 visual = False # Plot informations along the way
 save = False # Save the results or not
-=======
-regu = "1accelnotnull"  # Regularization method to be used
-coef = 100  # Regularization coefficient to be used
-solver = "LSMR_ini"  # Solver for the inversion
-unit = 365  # 1 for m/d, 365 for m/y
-result_quality = (
-    "X_contribution"  # Criterium used to evaluate the quality of the results ('Norm_residual', 'X_contribution')
-)
-
-## ----------------------- Visualization parameters ------------------------ ##
-verbose = True  # Print information throughout TICOI processing
-visual = True  # Plot information along the way
-save = True  # Save the results or not
->>>>>>> 8c26708d
 # Visualisation options
-option_visual = [
-    "original_velocity_xy",
-    "original_magnitude",
-    "X_magnitude_zoom",
-    "X_magnitude",
-    "X_zoom",
-    "X",
-    "vv_quality",
-    "vxvy_quality",
-    "Residu_magnitude",
-    "Residu",
-    "X_z",
-    "Y_contribution",
-    "direction",
-]
+option_visual = ["original_velocity_xy",
+                 "original_magnitude",
+                 "X_magnitude_zoom",
+                 "X_magnitude",
+                 "X_zoom",
+                 "X",
+                 "vv_quality",
+                 "vxvy_quality",
+                 "Residu_magnitude",
+                 "Residu",
+                 "X_z",
+                 "Y_contribution",
+                 "direction"]
 vmax = [False, False]  # Vertical limits for the plots
 
 ## ---------------------------- Loading parameters ------------------------- ##
@@ -119,33 +95,6 @@
 }  # Print information throughout the filtering process
 
 ## ---------------- Parameters for the pixel loading part ------------------ ##
-<<<<<<< HEAD
-load_pixel_kwargs = {'regu': regu, # Regularization method to be used
-                     'coef': coef,
-                     'solver': solver, # Solver for the inversion
-                     'proj': proj, # EPSG system of the given coordinates
-                     'interp': 'nearest', # Interpolation method used to load the pixel when it is not in the dataset
-                     'visual': visual} # Plot results along the way
-                     
-## --------------------------- Inversion parameters ------------------------ ##
-inversion_kwargs = {'regu': regu, # Regularization method to be used
-                    'coef': coef, # Regularization coefficient to be used
-                    'solver': solver, # Solver for the inversion
-                    'conf': False, # If True, confidence indicators are set between 0 and 1, with 1 the lowest errors
-                    'unit': unit, # 365 if the unit is m/y, 1 if the unit is m/d
-
-                    'iteration': True, # Allow the inversion process to make several iterations
-                    'nb_max_iteration': 10, # Maximum number of iteration during the inversion process
-                    'threshold_it': 0.1, # Threshold to test the stability of the results between each iteration, used to stop the process
-                    'apriori_weight': True, # If True, use apriori weights
-                    'detect_temporal_decorrelation': True, # If True, the first inversion will use only velocity observations with small temporal baselines, to detect temporal decorelation
-                    'linear_operator': None, # Perform the inversion using this specific linear operator
-                    'result_quality': result_quality, # Criterium used to evaluate the quality of the results ('Norm_residual', 'X_contribution')
-                    
-                    'visual': visual, # Plot results along the way
-                    'verbose': verbose} # Print information throughout TICOI processing
-                    
-=======
 load_pixel_kwargs = {
     "regu": regu,  # Regularization method to be used
     "coef": coef,
@@ -174,7 +123,6 @@
     "verbose": verbose,
 }  # Print information throughout TICOI processing
 
->>>>>>> 8c26708d
 ## ----------------------- Interpolation parameters ------------------------ ##
 interpolation_kwargs = {
     "interval_output": 30,  # Temporal baseline of the time series resulting from TICOI (after interpolation)
@@ -211,13 +159,7 @@
 # Create a subfolder if it does not exist
 if not os.path.exists(path_save):
     os.mkdir(path_save)
-<<<<<<< HEAD
-    
-=======
-
-unit = 365 if unit == "m/y" else 1
-
->>>>>>> 8c26708d
+    
 
 # %% ======================================================================== #
 #                                DATA LOADING                                 #
@@ -263,17 +205,8 @@
 
 # Plot the results of the inversion
 if visual:
-    visualisation(
-        dataf,
-        result,
-        option_visual,
-        path_save,
-        A=A,
-        dataf=dataf,
-        unit=inversion_kwargs["unit"],
-        show=True,
-        figsize=(12, 6),
-    )
+    visualisation(dataf, result, option_visual, path_save, A=A, dataf=dataf, unit=inversion_kwargs["unit"], 
+                  show=True, figsize=(12, 6),)
 if save:
     result.to_csv(f"{path_save}/ILF_result.csv")
 
@@ -290,14 +223,8 @@
 last_date_interpol = np.max(np.max(cube.date2_()))
 
 # Proceed to interpolation
-dataf_lp = interpolation_core(
-    result,
-    path_save=path_save,
-    data=dataf,
-    first_date_interpol=start_date_interpol,
-    last_date_interpol=last_date_interpol,
-    **interpolation_kwargs,
-)
+dataf_lp = interpolation_core(result, path_save=path_save, data=dataf, first_date_interpol=start_date_interpol, 
+                              last_date_interpol=last_date_interpol, **interpolation_kwargs,)
 
 stop.append(time.time())
 print(f"[Interpolation] Interpolation took {round((stop[-1] - start[-1]), 4)} s")
@@ -313,7 +240,6 @@
 # If 1/best_freq is around 365 days, there might be an annual periodicity (the
 # significance is evaluated in the next section MATCH SINE CURVE)
 
-<<<<<<< HEAD
 start.append(time.time())
 
 if not os.path.exists(f'{path_save}Fourier/'):
@@ -337,53 +263,17 @@
 dataff['vy'] = dataff['vy'] * unit / dataff['temporal_baseline']
 dataff['vv'] = np.sqrt(dataff['vx'] ** 2 + dataff['vy'] ** 2)
 dataff.index = dataff['date1'] + (dataff['date2'] - dataff['date1']) // 2
-=======
-# Is the periodicity frequency imposed to 1/365.25 (one year seasonality) ?
-impose_frequency = True
-# Filter to use in the first place
-# 'highpass' : apply a bandpass filter between low frequencies (reject variations over several years (> 1.5 y))
-# and the Nyquist frequency to ensure Shanon theorem
-# 'lowpass' : or apply a lowpass filter only (to Nyquist frequency) : risk of tackling an interannual trend (long period)
-filt = "highpass"
-# Method used to compute local variations
-# 'rolling_7d' : median of the std of the data centered in +- 3 days around each central date
-# 'uniform_7d' : median of the std of the data centered in +- 3 days around dates constantly distributed every redundnacy
-# days -- BEST
-# 'uniform_all' : median of the std of each data covering the dates, which are constantly distributed every redundancy days
-# 'residu' : standard deviation of the data previously subtracted by TICOI results (ground truth) = standard deviation of the "noise"
-local_var_method = "uniform_7d"
-
-start.append(time.time())
-
-if not os.path.exists(f"{path_save}Fourier/"):
-    os.mkdir(f"{path_save}Fourier/")
-
-dataf_lp = dataf_lp.dropna()
-
-dates_c = dataf_lp["date1"] + (dataf_lp["date2"] - dataf_lp["date1"]) // 2
-dates = (dates_c - dataf_lp["date1"].min()).dt.days.to_numpy()
-vv = np.sqrt(dataf_lp["vx"] ** 2 + dataf_lp["vy"] ** 2).to_numpy()
-vv_c = vv - np.mean(vv)
->>>>>>> 8c26708d
 
 N = len(dates)
 Ts = dates[1] - dates[0]
 print(f"[ticoi_pixel_demo] Sampling period after interpolation : {Ts} days")
 
-<<<<<<< HEAD
 # Filter the results...
 if filt == 'highpass': # ...to remove low frequencies (general trend over several years)
     b, a = signal.butter(4, [1/(1.5*365), 1/(2.001*Ts)], 'bandpass', fs=1/Ts, output='ba')
     vv_filt = signal.filtfilt(b, a, vv_c)
 elif filt == 'lowpass': # ...to ensure Shanon critrion
     sos = signal.butter(4, 1/(2.001*Ts), 'lowpass', fs=1/Ts, output='sos')
-=======
-if filt == "highpass":
-    b, a = signal.butter(4, [1 / (1.5 * 365), 1 / (2.001 * Ts)], "bandpass", fs=1 / Ts, output="ba")
-    vv_filt = signal.filtfilt(b, a, vv_c)
-elif filt == "lowpass":
-    sos = signal.butter(4, 1 / (2.001 * Ts), "lowpass", fs=1 / Ts, output="sos")
->>>>>>> 8c26708d
     vv_filt = signal.sosfilt(sos, vv_c)
 else: # Don't filter
     vv_filt = vv_c
@@ -410,8 +300,6 @@
         return 5 * np.pi / 2 - phi
     return 5 * np.pi / 2 - phi
 
-
-<<<<<<< HEAD
 # Frequency is imposed to 1/365.25 day-1 (1 year-1)
 if impose_frequency:    
     def sine_fconst(t, *args, freqs=1, f=1/365.25):
@@ -469,31 +357,6 @@
         print(f'                   RMSE : {round(root_mean_squared_error(sine_raw, raw_c), 2)} m/y')
 
 # Frequency is to be found via a TF transform 
-=======
-if impose_frequency:
-
-    def sine_fconst(t, A, phi, off):
-        f = 1 / 365.25  # One year
-        return A * np.sin(2 * np.pi * f * t + phi) + off
-
-    guess = [np.max(vv_filt) - np.min(vv_filt), 0, 0]
-    popt, pcov = curve_fit(sine_fconst, dates, vv_filt, p0=guess)
-    A, phi, off = popt
-    f = 1 / 365.25
-    sine = sine_fconst(dates, A, phi, off)
-
-    if phi < 0:
-        phi += 2 * np.pi
-
-    print(f"[ticoi_pixel_demo] Amplitude of the best matching sinus: {round(abs(popt[0]), 1)} m/y")
-    first_max_day = (
-        pd.Timedelta(int((right_phi(phi) + (np.pi if A < 0 else 0)) / (2 * np.pi * f)), "D") + dataf_lp["date1"].min()
-    )
-    max_day = first_max_day - pd.Timestamp(year=first_max_day.year, month=1, day=1)
-    print(f"[ticoi_pixel_demo] Maximum at day {max_day.days}")
-    print(f"[ticoi_pixel_demo] RMSE : {round(root_mean_squared_error(sine, vv_filt))} m/y")
-
->>>>>>> 8c26708d
 else:
     # Apply a Hanning window
     window = signal.windows.hann(N)
@@ -512,7 +375,6 @@
     vv_tf = fft.rfft(vv_filt, n=n)
     vv_win_tf = fft.rfft(vv_filt * window, n=n)
     freq = fft.rfftfreq(n, d=Ts)
-<<<<<<< HEAD
     
     # Plot the TF
     plt.figure(figsize=(12,6))
@@ -521,19 +383,6 @@
     plt.vlines([i/365 for i in range(1, 4)], 
                0, 1.1*2/N*max(np.max(np.abs(vv_tf)), np.max(np.abs(vv_win_tf))), 
                color='black', label='365d periodicity')
-=======
-
-    plt.figure(figsize=(12, 6))
-    plt.plot(freq, 2 / N * np.abs(vv_tf), "blue", label="TF without windowing")
-    plt.plot(freq, 2 / N * np.abs(vv_win_tf), "red", label="TF after Hanning windowing")
-    plt.vlines(
-        [i / 365 for i in range(1, 4)],
-        0,
-        1.1 * 2 / N * max(np.max(np.abs(vv_tf)), np.max(np.abs(vv_win_tf))),
-        color="black",
-        label="365d periodicity",
-    )
->>>>>>> 8c26708d
     plt.xlim([0, 0.01])
     plt.ylim([0, 1.1 * 2 / N * max(np.max(np.abs(vv_tf)), np.max(np.abs(vv_win_tf)))])
     plt.xlabel("Frequency [day-1]", fontsize=16)
@@ -547,20 +396,12 @@
         return A * np.sin(2 * np.pi * f * t + phi) + off
 
     # Initial guess from the TF
-    guess = np.array(
-        [
-            np.max(2 / N * np.abs(vv_win_tf)),
-            freq[np.argmax(np.abs(vv_win_tf))],
-            np.angle(vv_win_tf)[np.argmax(np.abs(vv_win_tf))],
-            np.mean(vv_win_tf),
-        ],
-        dtype="float",
-    )
+    guess = np.array([np.max(2 / N * np.abs(vv_win_tf)), freq[np.argmax(np.abs(vv_win_tf))],
+            np.angle(vv_win_tf)[np.argmax(np.abs(vv_win_tf))], np.mean(vv_win_tf)], dtype="float")
 
     popt, pcov = curve_fit(sine, dates, vv_filt, p0=guess)
     A, f, phi, off = popt
-<<<<<<< HEAD
-    sine = sine(dates, A, f, phi, off)    
+    sine = sine(dates, A, f, phi, off)
 
     if phi < 0: phi += 2*np.pi
     
@@ -570,42 +411,10 @@
     max_day = (first_max_day - pd.Timestamp(year=first_max_day.year, month=1, day=1))
     print(f'                   Maximum at day {max_day.days}')
     print(f'                   RMSE : {round(root_mean_squared_error(sine, vv_filt))} m/y')
-=======
-    sine = sine(dates, A, f, phi, off)
-
-    if phi < 0:
-        phi += 2 * np.pi
-
-    print(f"[ticoi_pixel_demo] Period of the best matching sinus : {round(1/f, 0)} days")
-    print(f"[ticoi_pixel_demo] Amplitude : {round(abs(A), 1)} m/y")
-    first_max_day = (
-        pd.Timedelta(int((right_phi(phi) + (np.pi if A < 0 else 0)) / (2 * np.pi * f)), "D") + dataf_lp["date1"].min()
-    )
-    max_day = first_max_day - pd.Timestamp(year=first_max_day.year, month=1, day=1)
-    print(f"[ticoi_pixel_demo] Maximum at day {max_day.days}")
-    print(f"[ticoi_pixel_demo] RMSE : {round(root_mean_squared_error(sine, vv_filt))} m/y")
-
-dataff = pd.DataFrame(
-    data={
-        "date1": data[0][:, 0],
-        "date2": data[0][:, 1],
-        "vx": data[1][:, 0],
-        "vy": data[1][:, 1],
-        "errorx": data[1][:, 2],
-        "errory": data[1][:, 3],
-        "temporal_baseline": data[1][:, 4],
-    }
-)
-dataff["vx"] = dataff["vx"] * unit / dataff["temporal_baseline"]
-dataff["vy"] = dataff["vy"] * unit / dataff["temporal_baseline"]
-dataff["vv"] = np.sqrt(dataff["vx"] ** 2 + dataff["vy"] ** 2)
-dataff.index = dataff["date1"] + (dataff["date2"] - dataff["date1"]) // 2
->>>>>>> 8c26708d
 
 ## ------------------------------ Plot the data  --------------------------- ##
 # Plot raw data, TICOI results and the best matching sinus
 plt.figure(figsize=(12, 6))
-<<<<<<< HEAD
 plt.plot(dataff.index, dataff['vv'], linestyle='', marker='x', markersize=2, color='orange', label='Raw data')
 plt.plot(dates_c, vv, 'black', alpha=0.5, label='TICOI velocities')
 plt.plot(dates_c, vv_filt + np.mean(vv), 'red', alpha=0.7, label='Filtered TICOI velocities')
@@ -619,24 +428,6 @@
 plt.legend(loc='best')
 plt.title('Best matching sinus around an annual seasonality')
 plt.savefig(f'{path_save}Fourier/matching_sine.png')
-=======
-plt.plot(dataff.index, dataff["vv"], linestyle="", marker="x", markersize=2, color="orange", label="Raw data")
-plt.plot(dates_c, vv, "black", alpha=0.5, label="TICOI velocities")
-plt.plot(dates_c, vv_filt + np.mean(vv), "red", alpha=0.7, label="Filtered TICOI velocities")
-plt.plot(dates_c, sine + np.mean(vv), "cyan", linewidth=3, label="Best matching sinus")
-plt.vlines(
-    pd.date_range(start=first_max_day, end=dataf_lp["date2"].max(), freq=f"{int(1/f)}D"),
-    np.min(vv),
-    np.max(vv),
-    "black",
-    label="Maximum",
-)
-plt.xlabel("Central dates", fontsize=16)
-plt.ylabel("Velocity", fontsize=16)
-plt.legend(loc="best")
-plt.title("Best matching sinus around an annual seasonality")
-plt.savefig(f"{path_save}Fourier/matching_sine.png")
->>>>>>> 8c26708d
 
 ## ------------------------------- AtoVar index ---------------------------- ##
 # Compute local variations
@@ -686,11 +477,10 @@
 print(f"[ticoi_pixel_demo] Amplitude to local variations factor : {round(AtoVar, 2)}")
 
 stop.append(time.time())
-print(f'[ticoi_pixel_demo] Fourier analysis took {round((stop[4] - start[4]), 4)} s')
+print(f'[ticoi_pixel_demo] Fourier analysis took {round((stop[-1] - start[-1]), 4)} s')
 
 plt.show()
 
-<<<<<<< HEAD
 
 # %% ======================================================================== #
 #                               ANNUAL CURVES                                 #
@@ -720,7 +510,6 @@
 ax.set_title('Superposed annual TICOI resulting velocities', fontsize=16)
 
 plt.show()
-=======
+
 stop.append(time.time())
-print(f"[ticoi_pixel_demo] Fourier analysis took {round((stop[4] - start[4]), 4)} s")
->>>>>>> 8c26708d
+print(f'[ticoi_pixel_demo] Overall processing took {round((stop[-1] - start[0]), 4)} s')