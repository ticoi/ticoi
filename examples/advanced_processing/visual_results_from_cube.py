#!/usr/bin/env python3
"""
Visualization of the cube results from TICO (without interpolation), or TICOI (with interpolation)

Author : Laurane Charrier, Lei Guo, Nathan Lioret
Reference:
    Charrier, L., Yan, Y., Koeniguer, E. C., Leinss, S., & Trouvé, E. (2021). Extraction of velocity time series with an optimal temporal sampling from displacement
    observation networks. IEEE Transactions on Geoscience and Remote Sensing.
    Charrier, L., Yan, Y., Colin Koeniguer, E., Mouginot, J., Millan, R., & Trouvé, E. (2022). Fusion of multi-temporal and multi-sensor ice velocity observations.
    ISPRS annals of the photogrammetry, remote sensing and spatial information sciences, 3, 311-318.
"""

import os
import time
import warnings

import xarray as xr

from ticoi.cube_data_classxr import cube_data_class
from ticoi.pixel_class import pixel_class

# %%========================================================================= #
#                                   PARAMETERS                                #
# =========================================================================%% #

warnings.filterwarnings("ignore")

## ------------------- Choose TICOI cube processing method ----------------- ##
# The  TICOI cube was already calculated before, load it by giving the cubes to be loaded in a dictionary like {name: path} (name can be
# 'interp', 'invert' or 'raw' as for returned, path can be a single str or a list of str to merge cubes) in cube_name, or a single str to a TICOI cube
# Plot figure for a given pixel

save = True  # If True, save TICOI results to a netCDF file
save_mean_velocity = True  # Save a .tiff file with the mean reulting velocities, as an example

# For TICOI_process = 'load', generate a 'result' list with raw data and/or TICOI results as pandas dataframe for further processing
compute_result_load = False

## ------------------------------ Data selection --------------------------- ##
# Path.s to the data cube.s (can be a list of str to merge several cubes, or a single str,
# If TICOI_process is 'load', it can be a dictionary like {name: path} to load existing cubes and name them (path can be a list of str or a single str)
# If it is an str (or list of str), we suppose we want to load TICOI results (like 'interp' in the dict)
<<<<<<< HEAD
cube_name = {'raw': f'{os.path.abspath(os.path.join(os.path.dirname(__file__), "..","..", "test_data"))}/Alps_Mont-Blanc_Argentiere_example.nc',
             'invert': f'{os.path.abspath(os.path.join(os.path.dirname(__file__), "..", "results", "cube"))}/Argentiere_example_invert.nc',
             'interp': f'{os.path.abspath(os.path.join(os.path.dirname(__file__), "..", "results", "cube"))}/Argentiere_example_interp.nc'}
flag_file = f'{os.path.abspath(os.path.join(os.path.dirname(__file__), "..", "..", "test_data"))}/Alps_Mont-Blanc_displacement_S2_flags.nc'  # Path to flags file
mask_file = None  # Path to mask file (.shp file) to mask some of the data on cube
path_save = f'{os.path.abspath(os.path.join(os.path.dirname(__file__), "..", "results", "pixel"))}/'  # Path where to store the results
result_fn = 'Argentiere_example'  # Name of the netCDF file to be created (if save is True)
=======
cube_name = {
    "raw": f'{os.path.abspath(os.path.join(os.path.dirname(__file__), "..","..", "test_data"))}/Alps_Mont-Blanc_Argentiere_example.nc',
    "invert": f'{os.path.abspath(os.path.join(os.path.dirname(__file__), "results"))}/Argentiere_example_invert.nc',
    "interp": f'{os.path.abspath(os.path.join(os.path.dirname(__file__), "results"))}/Argentiere_example_interp.nc',
}
flag_file = f'{os.path.abspath(os.path.join(os.path.dirname(__file__), "..", "..", "test_data"))}/Alps_Mont-Blanc_displacement_S2_flag.nc'  # Path to flag file
mask_file = None  # Path to mask file (.shp file) to mask some of the data on cube
path_save = f'{os.path.abspath(os.path.join(os.path.dirname(__file__), "results"))}/'  # Path where to store the results
result_fn = "Argentiere_example"  # Name of the netCDF file to be created (if save is True)
>>>>>>> 8c26708d

i, j = 1, 2  # pixel number
proj = "EPSG:32632"  # EPSG system of the given coordinates

# Divide the data in several areas where different methods should be used
assign_flag = True
if assign_flag:
    flag = xr.open_dataset(flag_file)
    flag.load()
else:
    flag = None

## ---------------------------- Loading parameters ------------------------- ##
<<<<<<< HEAD
load_kwargs = {'chunks': {},
               'conf': False,  # If True, confidence indicators will be put between 0 and 1, with 1 the lowest errors
               'subset': None,  # Subset of the data to be loaded ([xmin, xmax, ymin, ymax] or None)
               'buffer': None,  # Area to be loaded around the pixel ([longitude, latitude, buffer size] or None)
               'pick_date': ['2015-01-01', '2023-01-01'],  # Select dates ([min, max] or None to select all)
               'pick_sensor': None,  # Select sensors (None to select all)
               'pick_temp_bas': None,  # Select temporal baselines ([min, max] in days or None to select all)
               'proj': proj,  # EPSG system of the given coordinates
               'mask': mask_file,  # Path to mask file (.shp file) to mask some of the data on cube
               'verbose': False}  # Print information throughout the loading process

## ----------------------- Data preparation parameters --------------------- ##
preData_kwargs = {'smooth_method': 'savgol',
                  # Smoothing method to be used to smooth the data in time ('gaussian', 'median', 'emwa', 'savgol')
                  's_win': 3,  # Size of the spatial window
                  't_win': 90,  # Time window size for 'ewma' smoothing
                  'sigma': 3,  # Standard deviation for 'gaussian' filter
                  'order': 3,  # Order of the smoothing function
                  'unit': 365,  # 365 if the unit is m/y, 1 if the unit is m/d
                  'delete_outliers': 'vvc_angle',
                  # Delete data with a poor quality indicator (if int), or with aberrant direction ('vvc_angle')
                  'flags': flags,  # Divide the data in several areas where different methods should be used
                  'regu': regu,  # Regularization method.s to be used (for each flag if flags is not None)
                  'solver': solver,  # Solver for the inversion
                  'proj': proj,  # EPSG system of the given coordinates
                  'velo_or_disp': 'velo',
                  # Type of data contained in the data cube ('disp' for displacements, and 'velo' for velocities)
                  'verbose': True}  # Print information throughout the filtering process

## ---------------- Inversion and interpolation parameters ----------------- ##
inversion_kwargs = {'regu': regu,  # Regularization method.s to be used (for each flag if flags is not None)
                    'coef': coef,  # Regularization coefficient.s to be used (for each flag if flags is not None)
                    'solver': solver,  # Solver for the inversion
                    'flags': flags,  # Divide the data in several areas where different methods should be used
                    'conf': False,  # If True, confidence indicators are set between 0 and 1, with 1 the lowest errors
                    'unit': 365,  # 365 if the unit is m/y, 1 if the unit is m/d
                    'delete_outliers': 'vvc_angle',
                    # Delete data with a poor quality indicator (if int), or with aberrant direction ('vvc_angle')
                    'proj': proj,  # EPSG system of the given coordinates
                    'interpolation_load_pixel': 'nearest',
                    # Interpolation method used to load the pixel when it is not in the dataset

                    'iteration': True,  # Allow the inversion process to make several iterations
                    'nb_max_iteration': 10,  # Maximum number of iteration during the inversion process
                    'threshold_it': 0.1,
                    # Threshold to test the stability of the results between each iteration, used to stop the process
                    'apriori_weight': True,  # If True, use apriori weights
                    'detect_temporal_decorrelation': True,
                    # If True, the first inversion will use only velocity observations with small temporal baselines, to detect temporal decorelation
                    'linear_operator': None,  # Perform the inversion using this specific linear operator

                    'interval_output': 30,
                    'option_interpol': 'spline',  # Type of interpolation ('spline', 'spline_smooth', 'nearest')
                    'redundancy': 30,
                    # Redundancy in the interpolated time series in number of days, no redundancy if None

                    'result_quality': 'X_contribution',
                    # Criterium used to evaluate the quality of the results ('Norm_residual', 'X_contribution')
                    'visual': False,  # Plot results along the way
                    'path_save': path_save,  # Path where to store the results
                    'verbose': False}  # Print information throughout TICOI processing

## ----------------------- Parallelization parameters ---------------------- ##
nb_cpu = 6  # Number of CPU to be used for parallelization
block_size = 0.1  # Maximum sub-block size (in GB) for the 'block_process' TICOI processing method
=======
load_kwargs = {
    "chunks": {},
    "conf": False,  # If True, confidence indicators will be put between 0 and 1, with 1 the lowest errors
    "subset": None,  # Subset of the data to be loaded ([xmin, xmax, ymin, ymax] or None)
    "buffer": None,  # Area to be loaded around the pixel ([longitude, latitude, buffer size] or None)
    "pick_date": ["2015-01-01", "2023-01-01"],  # Select dates ([min, max] or None to select all)
    "pick_sensor": None,  # Select sensors (None to select all)
    "pick_temp_bas": None,  # Select temporal baselines ([min, max] in days or None to select all)
    "proj": proj,  # EPSG system of the given coordinates
    "mask_file": mask_file,  # Path to mask file (.shp file) to mask some of the data on cube
    "verbose": False,
}  # Print information throughout the loading process
>>>>>>> 8c26708d

if not os.path.exists(path_save):
    os.mkdir(path_save)

# %%========================================================================= #
#                                 DATA LOADING                                #
# =========================================================================%% #

start, stop = [], []

if type(cube_name) == dict and "raw" in cube_name.keys():
    start.append(time.time())

    # Load the cube.s
    cube = cube_data_class()
    cube.load(cube_name["raw"], **load_kwargs)
    stop.append(time.time())
    print(f"[Data loading] Cube of dimension (nz, nx, ny): ({cube.nz}, {cube.nx}, {cube.ny}) ")
    print(f"[Data loading] Data loading took {round(stop[-1] - start[-1], 3)} s")

# %%========================================================================= #
#                                      TICOI                                  #
# =========================================================================%% #

start.append(time.time())

cube_interp, cube_invert = None, None

#  Load inversion results
if type(cube_name) == dict and "invert" in cube_name.keys():
    cube_invert = cube_data_class()
    cube_invert.load(cube_name["invert"], **load_kwargs)

# Load interpolation results
if (type(cube_name) == dict and "interp" in cube_name.keys()) or type(cube_name) == str:
    cube_interp = cube_data_class()
    cube_interp.load(cube_name["interp"] if type(cube_name) == dict else cube_name, **load_kwargs)

stop.append(time.time())

# Plot the mean velocity as an example
if save_mean_velocity and cube_interp is not None:
    cube_interp.average_cube(return_format="geotiff", return_variable=["vv"], save=True, path_save=path_save)
if save or save_mean_velocity:
    print(f"[Writing results] Results saved at {path_save}")

t = cube_interp.load_pixel(1, 2, output_format="df", visual=True)[0]
t2 = cube.load_pixel(1, 2, output_format="df", visual=True)[0]
pixel_object = pixel_class()
pixel_object.load([t, t2], save=False, show=True, A=False, path_save=path_save, type_data=["interp", "obs"])
pixel_object.plot_vx_vy_overlaid(type_data="interp", colors=["orange", "blue"], zoom_on_results=False)
pixel_object.plot_vv_overlaid(type_data="interp", colors=["orange", "blue"], zoom_on_results=False)


stop.append(time.time())
print(f"[Overall] Overall processing took {round(stop[-1] - start[0], 0)} s")<|MERGE_RESOLUTION|>--- conflicted
+++ resolved
@@ -40,25 +40,13 @@
 # Path.s to the data cube.s (can be a list of str to merge several cubes, or a single str,
 # If TICOI_process is 'load', it can be a dictionary like {name: path} to load existing cubes and name them (path can be a list of str or a single str)
 # If it is an str (or list of str), we suppose we want to load TICOI results (like 'interp' in the dict)
-<<<<<<< HEAD
-cube_name = {'raw': f'{os.path.abspath(os.path.join(os.path.dirname(__file__), "..","..", "test_data"))}/Alps_Mont-Blanc_Argentiere_example.nc',
-             'invert': f'{os.path.abspath(os.path.join(os.path.dirname(__file__), "..", "results", "cube"))}/Argentiere_example_invert.nc',
-             'interp': f'{os.path.abspath(os.path.join(os.path.dirname(__file__), "..", "results", "cube"))}/Argentiere_example_interp.nc'}
-flag_file = f'{os.path.abspath(os.path.join(os.path.dirname(__file__), "..", "..", "test_data"))}/Alps_Mont-Blanc_displacement_S2_flags.nc'  # Path to flags file
+cube_name = {"raw": f'{os.path.abspath(os.path.join(os.path.dirname(__file__), "..","..", "test_data"))}/Alps_Mont-Blanc_Argentiere_S2.nc',
+             "invert": f'{os.path.abspath(os.path.join(os.path.dirname(__file__), "..", "results", "cube"))}/Argentiere_example_invert.nc',
+             "interp": f'{os.path.abspath(os.path.join(os.path.dirname(__file__), "..", "results", "cube"))}/Argentiere_example_interp.nc'}
+flag_file = f'{os.path.abspath(os.path.join(os.path.dirname(__file__), "..", "..", "test_data"))}/Alps_Mont-Blanc_flags.nc'  # Path to flag file
 mask_file = None  # Path to mask file (.shp file) to mask some of the data on cube
 path_save = f'{os.path.abspath(os.path.join(os.path.dirname(__file__), "..", "results", "pixel"))}/'  # Path where to store the results
-result_fn = 'Argentiere_example'  # Name of the netCDF file to be created (if save is True)
-=======
-cube_name = {
-    "raw": f'{os.path.abspath(os.path.join(os.path.dirname(__file__), "..","..", "test_data"))}/Alps_Mont-Blanc_Argentiere_example.nc',
-    "invert": f'{os.path.abspath(os.path.join(os.path.dirname(__file__), "results"))}/Argentiere_example_invert.nc',
-    "interp": f'{os.path.abspath(os.path.join(os.path.dirname(__file__), "results"))}/Argentiere_example_interp.nc',
-}
-flag_file = f'{os.path.abspath(os.path.join(os.path.dirname(__file__), "..", "..", "test_data"))}/Alps_Mont-Blanc_displacement_S2_flag.nc'  # Path to flag file
-mask_file = None  # Path to mask file (.shp file) to mask some of the data on cube
-path_save = f'{os.path.abspath(os.path.join(os.path.dirname(__file__), "results"))}/'  # Path where to store the results
 result_fn = "Argentiere_example"  # Name of the netCDF file to be created (if save is True)
->>>>>>> 8c26708d
 
 i, j = 1, 2  # pixel number
 proj = "EPSG:32632"  # EPSG system of the given coordinates
@@ -72,73 +60,6 @@
     flag = None
 
 ## ---------------------------- Loading parameters ------------------------- ##
-<<<<<<< HEAD
-load_kwargs = {'chunks': {},
-               'conf': False,  # If True, confidence indicators will be put between 0 and 1, with 1 the lowest errors
-               'subset': None,  # Subset of the data to be loaded ([xmin, xmax, ymin, ymax] or None)
-               'buffer': None,  # Area to be loaded around the pixel ([longitude, latitude, buffer size] or None)
-               'pick_date': ['2015-01-01', '2023-01-01'],  # Select dates ([min, max] or None to select all)
-               'pick_sensor': None,  # Select sensors (None to select all)
-               'pick_temp_bas': None,  # Select temporal baselines ([min, max] in days or None to select all)
-               'proj': proj,  # EPSG system of the given coordinates
-               'mask': mask_file,  # Path to mask file (.shp file) to mask some of the data on cube
-               'verbose': False}  # Print information throughout the loading process
-
-## ----------------------- Data preparation parameters --------------------- ##
-preData_kwargs = {'smooth_method': 'savgol',
-                  # Smoothing method to be used to smooth the data in time ('gaussian', 'median', 'emwa', 'savgol')
-                  's_win': 3,  # Size of the spatial window
-                  't_win': 90,  # Time window size for 'ewma' smoothing
-                  'sigma': 3,  # Standard deviation for 'gaussian' filter
-                  'order': 3,  # Order of the smoothing function
-                  'unit': 365,  # 365 if the unit is m/y, 1 if the unit is m/d
-                  'delete_outliers': 'vvc_angle',
-                  # Delete data with a poor quality indicator (if int), or with aberrant direction ('vvc_angle')
-                  'flags': flags,  # Divide the data in several areas where different methods should be used
-                  'regu': regu,  # Regularization method.s to be used (for each flag if flags is not None)
-                  'solver': solver,  # Solver for the inversion
-                  'proj': proj,  # EPSG system of the given coordinates
-                  'velo_or_disp': 'velo',
-                  # Type of data contained in the data cube ('disp' for displacements, and 'velo' for velocities)
-                  'verbose': True}  # Print information throughout the filtering process
-
-## ---------------- Inversion and interpolation parameters ----------------- ##
-inversion_kwargs = {'regu': regu,  # Regularization method.s to be used (for each flag if flags is not None)
-                    'coef': coef,  # Regularization coefficient.s to be used (for each flag if flags is not None)
-                    'solver': solver,  # Solver for the inversion
-                    'flags': flags,  # Divide the data in several areas where different methods should be used
-                    'conf': False,  # If True, confidence indicators are set between 0 and 1, with 1 the lowest errors
-                    'unit': 365,  # 365 if the unit is m/y, 1 if the unit is m/d
-                    'delete_outliers': 'vvc_angle',
-                    # Delete data with a poor quality indicator (if int), or with aberrant direction ('vvc_angle')
-                    'proj': proj,  # EPSG system of the given coordinates
-                    'interpolation_load_pixel': 'nearest',
-                    # Interpolation method used to load the pixel when it is not in the dataset
-
-                    'iteration': True,  # Allow the inversion process to make several iterations
-                    'nb_max_iteration': 10,  # Maximum number of iteration during the inversion process
-                    'threshold_it': 0.1,
-                    # Threshold to test the stability of the results between each iteration, used to stop the process
-                    'apriori_weight': True,  # If True, use apriori weights
-                    'detect_temporal_decorrelation': True,
-                    # If True, the first inversion will use only velocity observations with small temporal baselines, to detect temporal decorelation
-                    'linear_operator': None,  # Perform the inversion using this specific linear operator
-
-                    'interval_output': 30,
-                    'option_interpol': 'spline',  # Type of interpolation ('spline', 'spline_smooth', 'nearest')
-                    'redundancy': 30,
-                    # Redundancy in the interpolated time series in number of days, no redundancy if None
-
-                    'result_quality': 'X_contribution',
-                    # Criterium used to evaluate the quality of the results ('Norm_residual', 'X_contribution')
-                    'visual': False,  # Plot results along the way
-                    'path_save': path_save,  # Path where to store the results
-                    'verbose': False}  # Print information throughout TICOI processing
-
-## ----------------------- Parallelization parameters ---------------------- ##
-nb_cpu = 6  # Number of CPU to be used for parallelization
-block_size = 0.1  # Maximum sub-block size (in GB) for the 'block_process' TICOI processing method
-=======
 load_kwargs = {
     "chunks": {},
     "conf": False,  # If True, confidence indicators will be put between 0 and 1, with 1 the lowest errors
@@ -151,7 +72,6 @@
     "mask_file": mask_file,  # Path to mask file (.shp file) to mask some of the data on cube
     "verbose": False,
 }  # Print information throughout the loading process
->>>>>>> 8c26708d
 
 if not os.path.exists(path_save):
     os.mkdir(path_save)
