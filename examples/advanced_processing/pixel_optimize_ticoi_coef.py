#!/usr/bin/env python3

"""
Coefficient optimization of the TICOI post-processing method, according to a "ground truth" given data cube (GPS,
more precise satellitarian data...). A range of coefficients is tested for a given regularisation method, by computing
the RMSE between TICOI results for the tested coefficient, interpolated to the ground truth dates, and compared
to those ground truth data computing the Root Mean Square Error (RMSE). A RMSE-coefficient curve is then plotted.
"""

import os
import time
import warnings

import matplotlib.pyplot as plt
import numpy as np
import pandas as pd
import sklearn.metrics as sm
import xarray as xr

from ticoi.core import interpolation_to_data, inversion_core
from ticoi.cube_data_classxr import cube_data_class
from ticoi.other_functions import optimize_coef

    
# %%===================================================================== #
#                               PARAMETERS                                #
# =====================================================================%% #

warnings.filterwarnings('ignore')

## ---------------------------- Data selection ------------------------- ##
# List of the paths where the data cubes are stored
cube_name = f'{os.path.abspath(os.path.join(os.path.dirname(__file__), "..", "..", "test_data"))}/Alps_Mont-Blanc_Argentiere_S2.nc'
# Path to the "ground truth" cube used to optimize the regularisation
cube_gt_name = f'{os.path.abspath(os.path.join(os.path.dirname(__file__), "..", "..", "test_data"))}/Alps_Mont-Blanc_Argentiere_Pleiades.nc'
path_save = f'{os.path.abspath(os.path.join(os.path.dirname(__file__), "..", "results", "pixel", "optimize_coef"))}/' # Path where to store the results
proj = 'EPSG:32632' # EPSG system of the given coordinates

i, j = 342537.1,5092253.3 # Point (pixel) where to carry on the computation
i, j = 343309.23,5091987.07

## ------------------------- Main parameters --------------------------- ##
regu = '1accelnotnull' # Regularization method to be used
solver = 'LSMR_ini' # Solver for the inversion
unit = 365 # 1 for m/d, 365 for m/y
result_quality = 'X_contribution' # Criterium used to evaluate the quality of the results ('Norm_residual', 'X_contribution')

## --------------------- Visualization parameters ---------------------- ##
verbose = False # Print information throughout TICOI processing
visual = False # Plot informations along the way
save = False # Save the results or not
# Visualisation options for 
option_visual = ['original_velocity_xy', 'original_magnitude',
                 'X_magnitude_zoom', 'X_magnitude', 'X_zoom', 'X',
                 'vv_quality', 'vxvy_quality',
                 'Residu_magnitude', 'Residu',
                 'X_z', 'Y_contribution',
                 'direction']
vmax = [False, False] # Vertical limits for the plots

## --------------------- Optimization parameters ----------------------- ##
# Specify the coefficients you want to test
# To specify the coefficients to be tested, if None, range(cmin, cmax, step) coefs will be tested
coefs = [20, 40, 60, 80, 100, 120, 140, 160, 180, 200, 240, 280, 320, 360, 400, 450, 500, 550, 600, 700, 800, 900, 1000, 1200, 1400, 1600, 1800, 2000, 
         2500, 3000, 3500, 4000, 4500, 5000, 6000, 7000, 8000, 9000, 10000]
coef_min = 10 # If coefs=None, start point of the range of coefs to be tested 
coef_max = 1000 # If coefs=None, stop point of the range of coefs to be tested
step = 10 # If coefs=None, step for the range of coefs to be tested
stats = True # Compute some statistics on raw data and GT data
# Visualization during optimization (for each coefficient) /!\ Can generate a lot of figures...
visual_opt = False # Plot interpolated and GT velocities
plot_raw = True # Add raw datas to the plot
vminmax = None # Specify the vertical limits of the plot
savedir = path_save # Save the figure to this location

## ------------------------ Loading parameters ------------------------- ##
load_kwargs = {'chunks': {}, 
               'conf': False, # If True, confidence indicators will be put between 0 and 1, with 1 the lowest errors
               'buffer': [i, j, 500], # Area to be loaded around the pixel ([longitude, latitude, buffer size] or None)
               'pick_date': ['2015-01-01', '2023-01-01'], # Select dates ([min, max] or None to select all)
               'pick_sensor': None, # Select sensors (None to select all)
               'pick_temp_bas': None, # Select temporal baselines ([min, max] in days or None to select all)
               'proj': proj, # EPSG system of the given coordinates
               'verbose': verbose} # Print information throughout the loading process 

## ------------------- Data preparation parameters --------------------- ##
preData_kwargs = {'smooth_method': 'gaussian', # Smoothing method to be used to smooth the data in time ('gaussian', 'median', 'emwa', 'savgol')
                  's_win': 3, # Size of the spatial window
                  't_win': 90, # Time window size for 'ewma' smoothing
                  'sigma': 3, # Standard deviation for 'gaussian' filter
                  'order': 3, # Order of the smoothing function
                  'unit': unit, # 365 if the unit is m/y, 1 if the unit is m/d
                  'delete_outliers': 'vvc_angle', # Delete data with a poor quality indicator (if int), or with aberrant direction ('vvc_angle') 
                  'regu': regu, # Regularization method to be used
                  'solver': solver, # Solver for the inversion
                  'proj': proj, # EPSG system of the given coordinates
                  'velo_or_disp': 'velo', # Type of data contained in the data cube ('disp' for displacements, and 'velo' for velocities)
                  'verbose': verbose} # Print information throughout the filtering process 
                    
## -------------- Parameters for the pixel loading part ---------------- ##
load_pixel_kwargs = {'regu': regu, # Regularization method to be used
                     'solver': solver, # Solver for the inversion
                     'proj': proj, # EPSG system of the given coordinates
                     'interp': 'nearest', # Interpolation method used to load the pixel when it is not in the dataset
                     'visual': visual} # Plot results along the way
                        
## ----------------------- Inversion parameters ------------------------ ##
inversion_kwargs = {'regu': regu, # Regularization method to be used
                    'solver': solver, # Solver for the inversion
                    'conf': False, # If True, confidence indicators are set between 0 and 1, with 1 the lowest errors
                    'unit': unit, # 365 if the unit is m/y, 1 if the unit is m/d

                    'iteration': True, # Allow the inversion process to make several iterations
                    'nb_max_iteration': 10, # Maximum number of iteration during the inversion process
                    'threshold_it': 0.1, # Threshold to test the stability of the results between each iteration, used to stop the process
                    'apriori_weight': True, # If True, use apriori weights
                    'detect_temporal_decorrelation': True, # If True, the first inversion will use only velocity observations with small temporal baselines, to detect temporal decorelation
                    'linear_operator': None, # Perform the inversion using this specific linear operator
                    'result_quality': result_quality, # Criterium used to evaluate the quality of the results ('Norm_residual', 'X_contribution')
                    
                    'visual': visual, # Plot results along the way
                    'verbose': verbose} # Print information throughout TICOI processing
                    
## --------------------- Interpolation parameters ---------------------- ##
interpolation_kwargs = {'option_interpol': 'spline', # Type of interpolation ('spline', 'spline_smooth', 'nearest')                
                        'result_quality': result_quality,  # Criterium used to evaluate the quality of the results ('Norm_residual', 'X_contribution')
                        'unit': unit} # 365 if the unit is m/y, 1 if the unit is m/d

## -------------------- Parallelization parameters --------------------- ##
parallel = True # Should the computation of the results for different coefficient be done using parallelization ?
nb_cpu = 8 # If parallel is True, the number of CPUs to use for parallelization

# Create a subfolder if it doesnt exist
if not os.path.exists(path_save):
    os.mkdir(path_save)

# %% ======================================================================== #
#                                DATA LOADING                                 #
# =========================================================================%% #

<<<<<<< HEAD
start = [time.time()]

# In the first place, we load the data
cube = cube_data_class()
cube.load(cube_name, **load_kwargs)

# Then we load the "ground truth"
cube_gt = cube_data_class()
cube_gt.load(cube_gt_name, **load_kwargs)
=======

def RMSE_TICOI_GT(
    data: list,
    mean: list | None,
    dates_range: np.ndarray | None,
    data_gt: pd.DataFrame,
    i: float | int,
    j: float | int,
    coef: int,
    inversion_kwargs: dict,
    interpolation_kwargs: dict,
    visual: bool = False,
    plot_raw: bool = False,
    vminmax: list | None = None,
    savedir: str | None = None,
):

    """
    Compute the RMSE between TICOI results with a given coefficient and "ground truth" data.

    :param data: [list] --- An array where each line is (date1, date2, other elements ) for which a velocity is computed (correspond to the original displacements)
    :param mean: [list | None] --- Apriori on the average
    :param dates_range: [np array | None] --- List of np.datetime64 [D], dates of the estimated displacement in X with an irregular temporal sampling (ILF)
    :param data_gt: [pd dataframe] --- "Ground truth" data to which TICOI results are compared
    :params i, j: [float | int] --- Coordinates of the point in pixel
    :param coef: [int] --- Coef of Tikhonov regularisation
    :param inversion_kwargs: [dict] --- Inversion parameters
    :param interpolation_kwargs: [dict] --- Parameters for the interpolation to GT dates (less parameters than for core interpolation)
    :param visual: [bool] [default is False] --- Plot interpolated and GT velocities
    :param plot_raw: [bool] [default is False] --- Add raw data to the plot
    :param vminmax: [list | None] [default is None] --- Specify the vertical limits of the plot
    :param savedir: [str | None] [default is None] --- Save the figure to this location

    :return RMSE: Root Mean Square Error between TICOI results interpolated to "ground truth" (GT) dates, and GT data
    """

    # Proceed to inversion
    A, result, dataf = inversion_core(data, i, j, dates_range=dates_range, mean=mean, coef=coef, **inversion_kwargs)
    if not visual or not plot_raw:
        del data
    del dates_range, mean

    # Proceed to interpolation
    dataf_lp = interpolation_to_data(result, data_gt, **interpolation_kwargs)
    del A, result, dataf

    # RMSE between TICOI result and ground truth data
    RMSE = sm.root_mean_squared_error(dataf_lp[["vx", "vy"]], data_gt[["vx", "vy"]])

    ##  Plot the interpolated velocity magnitudes along with GT velocity magnitudes
    if visual:
        data_gt = data_gt.reset_index()
        dataf_lp = dataf_lp.reset_index()

        # Magnitude of the velocities
        vv_gt = np.sqrt(data_gt["vx"] ** 2 + data_gt["vy"] ** 2)  # GT data
        vv_lp = np.sqrt(dataf_lp["vx"] ** 2 + dataf_lp["vy"] ** 2)  # TICOI results interpolated to GT data
        # Offsets and central dates are the same as TICOI was interpolated to GT dates
        offset = data_gt["date2"] - data_gt["date1"]
        central_dates = data_gt["date1"] + offset // 2

        fig, ax = plt.subplots(figsize=(12, 6 / 1.8))

        # Plot raw data
        if plot_raw:
            data = pd.DataFrame(
                data={
                    "date1": data[0][:, 0],
                    "date2": data[0][:, 1],
                    "vx": data[1][:, 0],
                    "vy": data[1][:, 1],
                    "errorx": data[1][:, 2],
                    "errory": data[1][:, 3],
                    "temporal_baseline": data[1][:, 4],
                }
            )
            offset_raw = data["date2"] - data["date1"]
            central_dates_raw = data["date1"] + offset_raw / 2
            vv_raw = np.sqrt(
                (data["vx"] * unit / data["temporal_baseline"]) ** 2
                + (data["vy"] * unit / data["temporal_baseline"]) ** 2
            )

            ax.plot(
                central_dates_raw,
                vv_raw,
                linestyle="",
                color="green",
                zorder=1,
                marker="o",
                lw=0.7,
                markersize=2,
                alpha=0.7,
                label="Central date of velocity observations",
            )
            ax.errorbar(
                central_dates_raw,
                vv_raw,
                xerr=offset_raw / 2,
                color="green",
                alpha=0.2,
                fmt=",",
                zorder=1,
                label="Temporal baseline of velocity observations [days]",
            )

        # Plot interpolated velocities
        ax.plot(
            central_dates,
            vv_lp,
            linestyle="",
            marker="o",
            markersize=3,
            color="b",
            label="Central date of Interpolated velocities (TICOI results)",
        )
        ax.errorbar(
            central_dates,
            vv_lp,
            xerr=offset / 2,
            color="b",
            alpha=0.2,
            fmt=",",
            zorder=1,
            label="Temporal baseline of interpolated velocities",
        )
        # Plot "ground truth" velocities
        ax.plot(
            central_dates,
            vv_gt,
            linestyle="",
            color="orange",
            zorder=1,
            marker="o",
            lw=0.7,
            markersize=2,
            alpha=0.7,
            label="Central date of velocity observations",
        )
        ax.errorbar(
            central_dates,
            vv_gt,
            xerr=offset / 2,
            color="orange",
            alpha=0.2,
            fmt=",",
            zorder=1,
            label="Temporal baseline of velocity observations [days]",
        )
        ax.set_ylabel("Velocity magnitude [m/y]")

        if vminmax is None:
            if plot_raw:
                ax.set_ylim(
                    0.8 * min(np.nanmin(vv_gt), np.nanmin(vv_raw)), 1.2 * max(np.nanmax(vv_gt), np.nanmax(vv_raw))
                )
            else:
                ax.set_ylim(0.8 * np.nanmin(vv_gt), 1.2 * np.nanmax(vv_gt))
        else:
            ax.set_ylim(vminmax)

        ax.legend(loc="lower left", bbox_transform=fig.transFigure, fontsize=7, ncol=2)
        fig.suptitle(f"Magnitude of the velocities (ground truth and interpolated ILF) for coef={coef}", fontsize=16)

        if savedir is not None:
            fig.savefig(f"{savedir}interpol_vv_gt_{coef}.png")

        plt.show()

    del dataf_lp

    return RMSE
>>>>>>> 8c26708d

stop = [time.time()]
print(f'[Data loading] Loading the data cube.s took {round((stop[-1] - start[-1]), 4)} s')
print(f'[Data loading] Data cube of dimension (nz,nx,ny) : ({cube.nz}, {cube.nx}, {cube.ny}) ')
print(f'[Data loading] Ground Truth cube of dimension (nz,nx,ny) : ({cube_gt.nz}, {cube_gt.nx}, {cube_gt.ny})')

<<<<<<< HEAD
start.append(time.time())

# Filter the data cube (compute rolling_mean for regu=1accelnotnull)
obs_filt, _ = cube.filter_cube(**preData_kwargs)

stop.append(time.time())
print(f'[Data loading] Filtering the cube took {round((stop[-1] - start[-1]), 4)} s')


# %%========================================================================= #
#                             OPTIMIZE COEFS                                  #
# =========================================================================%% #

start.append(time.time())

# Optimize the regularisation coefficient
result = optimize_coef(cube, cube_gt, i, j, obs_filt, load_pixel_kwargs, inversion_kwargs, interpolation_kwargs, unit=unit,
                       cmin=coef_min, cmax=coef_max, step=step, coefs=coefs, stats=stats, parallel=parallel, nb_cpu=nb_cpu, 
                       visual=visual_opt, plot_raw=plot_raw, vminmax=vminmax, savedir=savedir)

stop.append(time.time())
print(f'[Coef optimization] Coefficient optimization took {round((stop[-1] - start[-1]), 1)} s')


# %%========================================================================= #
#                                 PLOT COEFS                                  #
# =========================================================================%% #

start.append(time.time())

if result is not None:
    if coefs is None:
        coefs = np.arrange(coef_min, coef_max+1, step)
    else:
        coefs = np.array(coefs)
        
    RMSEs = result.values
    mean_nb_data = result.nb_data

    if stats:
        mean_baselines = result.mean_temporal_baseline
        mean_v = result.mean_v_similar_data
        mean_std = result.std_v_similar_data
        mean_std_gt = np.sqrt(mean_std[2] ** 2 + mean_std[3] ** 2)
        mean_std_all = result.std_raw_data

=======
def optimize_coef(
    cube: cube_data_class,
    cube_gt: cube_data_class,
    i: float | int,
    j: float | int,
    obs_filt: xr.Dataset,
    load_pixel_kwargs: dict,
    inversion_kwargs: dict,
    interpolation_kwargs: dict,
    cmin: int = 10,
    cmax: int = 1000,
    step: int = 10,
    coefs: list | None = None,
    stats: bool = False,
    **visual_options,
):

    """
    Compute the RMSE between the velocities obtained with TICOI using Sentinel-2 data and velocities available in Pleiade data
    for different coefficients.

    :param cube: [cube_data_class] --- Data cube used to compute TICOI at point (i, j)
    :param cube_gt: [cube_data_class] --- Data cube of "ground truth" velocities
    :params i, j: [float | int] --- Coordinates of the point where we want to optimise the coefficient
    :param obs_filt: [xr dataset] --- Filtered dataset (e.g. rolling mean)
    :param load_pixel_kwargs: [dict] --- Pixel loading parameters
    :param inversion_kwargs: [dict] --- Inversion parameters
    :param interpolation_kwargs: [dict] --- Parameters for the interpolation to GT dates (less parameters than for core interpolation)
    :param cmin: [int] [default is 10] --- If coefs=None, start point of the range of coefs to be tested
    :param cmax: [int] [default is 1000] --- If coefs=None, stop point of the range of coefs to be tested
    :param step: [int] [default is 10] --- If coefs=None, step for the range of coefs to be tested
    :param coefs: [list | None] [default is None] --- To specify the coefficients to be tested, if None, range(cmin, cmax, step) coefs will be tested
    :param stats: [bool] [default is False] --- Compute some statistics on raw data and GT data
    :param visual_options: additional options for plotting purposes during the computation of the RMSE for each coef

    :return: [pd dataframe] --- Dataframe with the studied coefficients ('coefs'), the resulting RMSEs ('RMSEs'), the standard deviation of similar Sentinel-2 and Pleiade data ('std'), how many of those data were used to conduct the computation ('nb_data'), their mean temporal baseline ('temporal_baseline') and their mean velocity values for both x and y components ('mean_v')
    """

    # Load data at pixel
    data, mean, dates_range = cube.load_pixel(i, j, rolling_mean=obs_filt, **load_pixel_kwargs)
    dataf = pd.DataFrame(
        data={
            "date1": data[0][:, 0],
            "date2": data[0][:, 1],
            "vx": data[1][:, 0],
            "vy": data[1][:, 1],
            "errorx": data[1][:, 2],
            "errory": data[1][:, 3],
            "temporal_baseline": data[1][:, 4],
        }
    )

    # Load ground truth pixel and convert to pd dataframe
    data_gt, _, _ = cube_gt.load_pixel(i, j, rolling_mean=obs_filt, **load_pixel_kwargs)
    data_gt = pd.DataFrame(
        data={
            "date1": data_gt[0][:, 0],
            "date2": data_gt[0][:, 1],
            "vx": data_gt[1][:, 0],
            "vy": data_gt[1][:, 1],
            "errorx": data_gt[1][:, 2],
            "errory": data_gt[1][:, 3],
            "temporal_baseline": data_gt[1][:, 4],
        }
    )
    data_gt.index = data_gt["date1"] + (data_gt["date2"] - data_gt["date1"]) // 2

    # Interpolation must be caried out in between the min and max date of the original data
    data_gt = data_gt[(data_gt["date1"] > dataf["date2"].min()) & (data_gt["date2"] < dataf["date2"].max())]

    # Must have enough data to make an interpolation
    if data_gt.shape[0] == 0 and data[0].shape[0] <= 2:
        if stats:
            return pd.DataFrame(
                {
                    "coefs": [],
                    "RMSEs": [],
                    "nb_data": [],
                    "temporal_baseline": [],
                    "std": [],
                    "mean_v": [],
                    "position": [],
                }
            )
        return pd.DataFrame({"coefs": [], "RMSEs": []})

    # Coefficients to be tested
    if coefs is None:
        coefs = np.arange(cmin, cmax + 1, step)

    # Compute RMSE for every coefficient
    RMSEs = [
        RMSE_TICOI_GT(
            data, mean, dates_range, data_gt, i, j, coef, inversion_kwargs, interpolation_kwargs, **visual_options
        )
        for coef in coefs
    ]

    if stats:
        # Statistics on raw and GT data
        nb_data = (dataf.shape[0], data_gt.shape[0])  # Amount of data in each dataset
        # Mean of similar data (same acquisition dates) of raw and GT data
        mean_raw = (
            dataf.groupby(["date1", "date2"], as_index=False)[["vx", "vy", "errorx", "errory"]]
            .mean()[["vx", "vy"]]
            .mean()
        )
        mean_gt = (
            data_gt.groupby(["date1", "date2"], as_index=False)[["vx", "vy", "errorx", "errory"]]
            .mean()[["vx", "vy"]]
            .mean()
        )
        # Standard deviation of similar data (same acquisition dates) of raw and GT data
        std_raw = (
            dataf.groupby(["date1", "date2"], as_index=False)[["vx", "vy", "errorx", "errory"]]
            .std(ddof=0)[["vx", "vy"]]
            .mean()
        )
        std_gt = (
            data_gt.groupby(["date1", "date2"], as_index=False)[["vx", "vy", "errorx", "errory"]]
            .std(ddof=0)[["vx", "vy"]]
            .mean()
        )
        # Standard deviation of raw and GT data
        std_raw_all = dataf[["vx", "vy"]].std(ddof=0)
        std_gt_all = data_gt[["vx", "vy"]].std(ddof=0)
        temporal_baseline = (
            dataf["temporal_baseline"].mean(),
            data_gt["temporal_baseline"].mean(),
        )  # Average temporal baseline

        return pd.DataFrame(
            {
                "coefs": coefs,
                "RMSEs": RMSEs,
                "nb_data": [nb_data for _ in range(len(coefs))],
                "temporal_baseline": [temporal_baseline for _ in range(len(coefs))],
                "std": [(std_raw["vx"], std_raw["vy"], std_gt["vx"], std_gt["vy"]) for _ in range(len(coefs))],
                "std_all": [
                    (std_raw_all["vx"], std_raw_all["vy"], std_gt_all["vx"], std_gt_all["vy"])
                    for _ in range(len(coefs))
                ],
                "mean_v": [(mean_raw["vx"], mean_raw["vy"], mean_gt["vx"], mean_gt["vy"]) for _ in range(len(coefs))],
                "position": [(i, j) for _ in range(len(coefs))],
            }
        )

    return pd.DataFrame({"coefs": coefs, "RMSEs": RMSEs})


if __name__ == "__main__":

    # %%===================================================================== #
    #                               PARAMETERS                                #
    # =====================================================================%% #

    warnings.filterwarnings("ignore")

    ## ---------------------------- Data selection ------------------------- ##
    # List of the paths where the data cubes are stored
    cube_names = [
        f'{os.path.abspath(os.path.join(os.path.dirname(__file__), "..", "test_data"))}/c_x01470_y03675_all_filt-multi.nc',
    ]
    # 'nathan/Donnees/Cubes_de_donnees/stack_median_pleiades_alllayers_2012-2022_modiflaurane.nc']
    cube_authors = (
        None  # Specify the author of the data cubes (list), keep None if the authors are specified in the dataset
    )
    path_save = (
        f'{os.path.abspath(os.path.join(os.path.dirname(__file__), "results"))}/'  # Path where to store the results
    )
    proj = "EPSG:32632"  # EPSG system of the given coordinates

    i, j = 338913.8, 5081510.3  # Point (pixel) where to carry on the computation

    ## ------------------------- Main parameters --------------------------- ##
    regu = "1accelnotnull"  # Regularization method to be used
    solver = "LSMR_ini"  # Solver for the inversion
    unit = 365  # 1 for m/d, 365 for m/y
    result_quality = (
        "X_contribution"  # Criterium used to evaluate the quality of the results ('Norm_residual', 'X_contribution')
    )

    ## --------------------- Visualization parameters ---------------------- ##
    verbose = False  # Print information throughout TICOI processing
    visual = False  # Plot information along the way
    save = False  # Save the results or not
    # Visualisation options for
    option_visual = [
        "original_velocity_xy",
        "original_magnitude",
        "X_magnitude_zoom",
        "X_magnitude",
        "X_zoom",
        "X",
        "vv_quality",
        "vxvy_quality",
        "Residu_magnitude",
        "Residu",
        "X_z",
        "Y_contribution",
        "direction",
    ]
    vmax = [False, False]  # Vertical limits for the plots

    ## --------------------- Optimization parameters ----------------------- ##
    # Path to the "ground truth" cube used to optimize the regularisation
    cube_gt_name = "nathan/Donnees/Cubes_de_donnees/stack_median_pleiades_alllayers_2012-2022_modiflaurane.nc"
    # Specify the coefficients you want to test
    coefs = [
        20,
        40,
        60,
        80,
        100,
        120,
        140,
        160,
        180,
        200,
        240,
        280,
        320,
        360,
        400,
        450,
        500,
        550,
        600,
        700,
        800,
        900,
        1000,
    ]  # To specify the coefficients to be tested, if None, range(cmin, cmax, step) coefs will be tested
    coef_min = 10  # If coefs=None, start point of the range of coefs to be tested
    coef_max = 1000  # If coefs=None, stop point of the range of coefs to be tested
    step = 10  # If coefs=None, step for the range of coefs to be tested
    stats = True  # Compute some statistics on raw data and GT data
    # Visualization during optimization (for each coefficient) /!\ Can generate a lot of figures...
    visual_opt = False  # Plot interpolated and GT velocities
    plot_raw = True  # Add raw data to the plot
    vminmax = None  # Specify the vertical limits of the plot
    savedir = path_save  # Save the figure to this location

    ## ------------------------ Loading parameters ------------------------- ##
    load_kwargs = {
        "chunks": {},
        "conf": False,  # If True, confidence indicators will be put between 0 and 1, with 1 the lowest errors
        "buffer": [i, j, 500],  # Area to be loaded around the pixel ([longitude, latitude, buffer size] or None)
        "pick_date": ["2015-01-01", "2023-01-01"],  # Select dates ([min, max] or None to select all)
        "pick_sensor": None,  # Select sensors (None to select all)
        "pick_temp_bas": None,  # Select temporal baselines ([min, max] in days or None to select all)
        "proj": proj,  # EPSG system of the given coordinates
        "verbose": verbose,
    }  # Print information throughout the loading process

    ## ------------------- Data preparation parameters --------------------- ##
    preData_kwargs = {
        "smooth_method": "gaussian",  # Smoothing method to be used to smooth the data in time ('gaussian', 'median', 'emwa', 'savgol')
        "s_win": 3,  # Size of the spatial window
        "t_win": 90,  # Time window size for 'ewma' smoothing
        "sigma": 3,  # Standard deviation for 'gaussian' filter
        "order": 3,  # Order of the smoothing function
        "unit": unit,  # 365 if the unit is m/y, 1 if the unit is m/d
        "delete_outliers": "vvc_angle",  # Delete data with a poor quality indicator (if int), or with aberrant direction ('vvc_angle')
        "regu": regu,  # Regularization method to be used
        "solver": solver,  # Solver for the inversion
        "proj": proj,  # EPSG system of the given coordinates
        "velo_or_disp": "velo",  # Type of data contained in the data cube ('disp' for displacements, and 'velo' for velocities)
        "verbose": verbose,
    }  # Print information throughout the filtering process

    ## -------------- Parameters for the pixel loading part ---------------- ##
    load_pixel_kwargs = {
        "regu": regu,  # Regularization method to be used
        "solver": solver,  # Solver for the inversion
        "proj": proj,  # EPSG system of the given coordinates
        "interp": "nearest",  # Interpolation method used to load the pixel when it is not in the dataset
        "visual": visual,  # Plot results along the way
        "verbose": verbose,
    }  # Print information throughout TICOI processing

    ## ----------------------- Inversion parameters ------------------------ ##
    inversion_kwargs = {
        "regu": regu,  # Regularization method to be used
        "solver": solver,  # Solver for the inversion
        "conf": False,  # If True, confidence indicators are set between 0 and 1, with 1 the lowest errors
        "unit": unit,  # 365 if the unit is m/y, 1 if the unit is m/d
        "iteration": True,  # Allow the inversion process to make several iterations
        "nb_max_iteration": 10,  # Maximum number of iteration during the inversion process
        "threshold_it": 0.1,  # Threshold to test the stability of the results between each iteration, used to stop the process
        "weight": True,  # If True, use apriori weights
        "detect_temporal_decorrelation": True,  # If True, the first inversion will use only velocity observations with small temporal baselines, to detect temporal decorelation
        "linear_operator": None,  # Perform the inversion using this specific linear operator
        "result_quality": result_quality,  # Criterium used to evaluate the quality of the results ('Norm_residual', 'X_contribution')
        "visual": visual,  # Plot results along the way
        "verbose": verbose,
    }  # Print information throughout TICOI processing

    ## --------------------- Interpolation parameters ---------------------- ##
    interpolation_kwargs = {
        "option_interpol": "spline",  # Type of interpolation ('spline', 'spline_smooth', 'nearest')
        "result_quality": result_quality,  # Criterium used to evaluate the quality of the results ('Norm_residual', 'X_contribution')
        "unit": unit,
    }  # 365 if the unit is m/y, 1 if the unit is m/d

    # Create a subfolder if it does not exist
    if not os.path.exists(path_save):
        os.mkdir(path_save)

    # %% ======================================================================== #
    #                                DATA LOADING                                 #
    # =========================================================================%% #

    start = [time.time()]

    # In the first place, we load the data
    cube = cube_data_class()
    cube.load(cube_names[0], author=cube_authors[0] if type(cube_authors) == list else cube_authors, **load_kwargs)

    # Several cubes have to be merged together
    if len(cube_names) > 1:
        for n in range(1, len(cube_names)):
            cube2 = cube_data_class()
            cube2.load(
                cube_names[n], author=cube_authors[n] if type(cube_authors) == list else cube_authors, **load_kwargs
            )
            cube2 = cube.align_cube(cube2, reproj_vel=False, reproj_coord=True, interp_method="nearest")
            cube.merge_cube(cube2)

    # Then we load the "ground truth"
    cube_gt = cube_data_class()
    cube_gt.load(cube_gt_name, **load_kwargs)

    stop = [time.time()]
    print(f"[Data loading] Loading the data cube.s took {round((stop[0] - start[0]), 4)} s")
    print(f"[Data loading] Data cube of dimension (nz,nx,ny) : ({cube.nz}, {cube.nx}, {cube.ny}) ")
    print(f"[Data loading] Ground Truth cube of dimension (nz,nx,ny) : ({cube_gt.nz}, {cube_gt.nx}, {cube_gt.ny})")

    start.append(time.time())

    # Filter the data cube (compute rolling_mean for regu=1accelnotnull)
    obs_filt = cube.filter_cube(**preData_kwargs)

    stop.append(time.time())
    print(f"[Data loading] Filtering the cube took {round((stop[1] - start[1]), 4)} s")

    # %%========================================================================= #
    #                              COMPUTE COEFS                                  #
    # =========================================================================%% #

    start.append(time.time())

    # Optimize the regularisation coefficient
    result = optimize_coef(
        cube,
        cube_gt,
        i,
        j,
        obs_filt,
        load_pixel_kwargs,
        inversion_kwargs,
        interpolation_kwargs,
        cmin=coef_min,
        cmax=coef_max,
        step=step,
        coefs=coefs,
        stats=stats,
        visual=visual_opt,
        plot_raw=plot_raw,
        vminmax=vminmax,
        savedir=savedir,
    )

    stop.append(time.time())
    print(f"[Coef optimization] Coefficient optimization took {round((stop[1] - start[1]), 1)} s")

    # %%========================================================================= #
    #                                 PLOT COEFS                                  #
    # =========================================================================%% #

    start.append(time.time())

    coefs = np.array(result["coefs"])
    RMSEs = result["RMSEs"]
    mean_nb_data = result["nb_data"][0]
    mean_baselines = result["temporal_baseline"][0]
    mean_std = result["std"][0]
    mean_std_gt = np.sqrt(mean_std[2] ** 2 + mean_std[3] ** 2)
    mean_std_all = result["std_all"][0]
    mean_v = result["mean_v"][0]

>>>>>>> 8c26708d
    best_coef = coefs[np.argmin(RMSEs)]
    best_RMSE = np.min(RMSEs)
    good_RMSE = max(1.05 * best_RMSE, best_RMSE + mean_std_gt)
    good_coefs = coefs[RMSEs < good_RMSE]

<<<<<<< HEAD
    if verbose: 
        print(f'[Coef optimization] Best RMSE {best_RMSE} obtained for coef = {best_coef}')
        print(f'[Coef optimization] Good RMSE {good_RMSE} obtained for coef in [{np.min(good_coefs)}, {np.max(good_coefs)}]')
=======
    if verbose:
        print(f"[Coef optimization] Best RMSE {best_RMSE} obtained for coef = {best_coef}")
>>>>>>> 8c26708d

    # Plot result
    fig, ax = plt.subplots(figsize=(12, 6))
    ax.plot(
        coefs[~(RMSEs < good_RMSE)],
        RMSEs[~(RMSEs < good_RMSE)],
        marker="x",
        markersize=7,
        linestyle="",
        markeredgecolor="darkred",
    )
    ax.plot(
        coefs[RMSEs < good_RMSE],
        RMSEs[RMSEs < good_RMSE],
        marker="x",
        markersize=7,
        linestyle="",
        markeredgecolor="darkgreen",
    )
    ax.plot([coefs[0], coefs[-1]], [good_RMSE, good_RMSE], linestyle="--", color="midnightblue")
    ax.set_xlabel("Regularisation coefficient value")
    if coefs is None:
        ax.set_xlim(coef_min - int(step / 2), coef_max + int(step / 2))
    else:
        ax.set_xlim(min(coefs), max(coefs))
<<<<<<< HEAD
    ax.set_ylabel('RMSE between TICOI results and GT data [m/y]')
    fig.suptitle(f'RMSE between TICOI results and GT data when changing the regularisation coefficient (regu={regu}) at point ({round(i, 5)}, {round(j, 5)})\nBest for coef = {best_coef} (RMSE = {best_RMSE})')
    plt.show()

    if save: fig.savefig(f'{path_save}RMSE_coef_{round(i,5)}_{round(j,5)}_{regu}.png')

else:
    print(f'Impossible to optimize the coef at point ({i}, {j}), there is not enough data.')

stop.append(time.time())
print(f'[Overall] Overall processing took {round((stop[-1] - start[0]), 1)} s')
=======
    ax.set_ylabel("RMSE between TICOI results from Sentinel-2 data and Pleiades data [m/y]")
    fig.suptitle(
        f"RMSE between TICOI results and Pleiades data when changing the regularisation coefficient (regu={regu}) at point ({round(i, 5)}, {round(j, 5)})\nBest for coef = {best_coef} (RMSE = {best_RMSE})"
    )
    plt.show()

    if save:
        fig.savefig(f"{path_save}RMSE_coef_{round(i,5)}_{round(j,5)}_{regu}.png")

    stop.append(time.time())
    print(f"[Overall] Overall processing took {round((stop[-1] - start[0]), 1)} s")
>>>>>>> 8c26708d
<|MERGE_RESOLUTION|>--- conflicted
+++ resolved
@@ -138,7 +138,6 @@
 #                                DATA LOADING                                 #
 # =========================================================================%% #
 
-<<<<<<< HEAD
 start = [time.time()]
 
 # In the first place, we load the data
@@ -148,187 +147,12 @@
 # Then we load the "ground truth"
 cube_gt = cube_data_class()
 cube_gt.load(cube_gt_name, **load_kwargs)
-=======
-
-def RMSE_TICOI_GT(
-    data: list,
-    mean: list | None,
-    dates_range: np.ndarray | None,
-    data_gt: pd.DataFrame,
-    i: float | int,
-    j: float | int,
-    coef: int,
-    inversion_kwargs: dict,
-    interpolation_kwargs: dict,
-    visual: bool = False,
-    plot_raw: bool = False,
-    vminmax: list | None = None,
-    savedir: str | None = None,
-):
-
-    """
-    Compute the RMSE between TICOI results with a given coefficient and "ground truth" data.
-
-    :param data: [list] --- An array where each line is (date1, date2, other elements ) for which a velocity is computed (correspond to the original displacements)
-    :param mean: [list | None] --- Apriori on the average
-    :param dates_range: [np array | None] --- List of np.datetime64 [D], dates of the estimated displacement in X with an irregular temporal sampling (ILF)
-    :param data_gt: [pd dataframe] --- "Ground truth" data to which TICOI results are compared
-    :params i, j: [float | int] --- Coordinates of the point in pixel
-    :param coef: [int] --- Coef of Tikhonov regularisation
-    :param inversion_kwargs: [dict] --- Inversion parameters
-    :param interpolation_kwargs: [dict] --- Parameters for the interpolation to GT dates (less parameters than for core interpolation)
-    :param visual: [bool] [default is False] --- Plot interpolated and GT velocities
-    :param plot_raw: [bool] [default is False] --- Add raw data to the plot
-    :param vminmax: [list | None] [default is None] --- Specify the vertical limits of the plot
-    :param savedir: [str | None] [default is None] --- Save the figure to this location
-
-    :return RMSE: Root Mean Square Error between TICOI results interpolated to "ground truth" (GT) dates, and GT data
-    """
-
-    # Proceed to inversion
-    A, result, dataf = inversion_core(data, i, j, dates_range=dates_range, mean=mean, coef=coef, **inversion_kwargs)
-    if not visual or not plot_raw:
-        del data
-    del dates_range, mean
-
-    # Proceed to interpolation
-    dataf_lp = interpolation_to_data(result, data_gt, **interpolation_kwargs)
-    del A, result, dataf
-
-    # RMSE between TICOI result and ground truth data
-    RMSE = sm.root_mean_squared_error(dataf_lp[["vx", "vy"]], data_gt[["vx", "vy"]])
-
-    ##  Plot the interpolated velocity magnitudes along with GT velocity magnitudes
-    if visual:
-        data_gt = data_gt.reset_index()
-        dataf_lp = dataf_lp.reset_index()
-
-        # Magnitude of the velocities
-        vv_gt = np.sqrt(data_gt["vx"] ** 2 + data_gt["vy"] ** 2)  # GT data
-        vv_lp = np.sqrt(dataf_lp["vx"] ** 2 + dataf_lp["vy"] ** 2)  # TICOI results interpolated to GT data
-        # Offsets and central dates are the same as TICOI was interpolated to GT dates
-        offset = data_gt["date2"] - data_gt["date1"]
-        central_dates = data_gt["date1"] + offset // 2
-
-        fig, ax = plt.subplots(figsize=(12, 6 / 1.8))
-
-        # Plot raw data
-        if plot_raw:
-            data = pd.DataFrame(
-                data={
-                    "date1": data[0][:, 0],
-                    "date2": data[0][:, 1],
-                    "vx": data[1][:, 0],
-                    "vy": data[1][:, 1],
-                    "errorx": data[1][:, 2],
-                    "errory": data[1][:, 3],
-                    "temporal_baseline": data[1][:, 4],
-                }
-            )
-            offset_raw = data["date2"] - data["date1"]
-            central_dates_raw = data["date1"] + offset_raw / 2
-            vv_raw = np.sqrt(
-                (data["vx"] * unit / data["temporal_baseline"]) ** 2
-                + (data["vy"] * unit / data["temporal_baseline"]) ** 2
-            )
-
-            ax.plot(
-                central_dates_raw,
-                vv_raw,
-                linestyle="",
-                color="green",
-                zorder=1,
-                marker="o",
-                lw=0.7,
-                markersize=2,
-                alpha=0.7,
-                label="Central date of velocity observations",
-            )
-            ax.errorbar(
-                central_dates_raw,
-                vv_raw,
-                xerr=offset_raw / 2,
-                color="green",
-                alpha=0.2,
-                fmt=",",
-                zorder=1,
-                label="Temporal baseline of velocity observations [days]",
-            )
-
-        # Plot interpolated velocities
-        ax.plot(
-            central_dates,
-            vv_lp,
-            linestyle="",
-            marker="o",
-            markersize=3,
-            color="b",
-            label="Central date of Interpolated velocities (TICOI results)",
-        )
-        ax.errorbar(
-            central_dates,
-            vv_lp,
-            xerr=offset / 2,
-            color="b",
-            alpha=0.2,
-            fmt=",",
-            zorder=1,
-            label="Temporal baseline of interpolated velocities",
-        )
-        # Plot "ground truth" velocities
-        ax.plot(
-            central_dates,
-            vv_gt,
-            linestyle="",
-            color="orange",
-            zorder=1,
-            marker="o",
-            lw=0.7,
-            markersize=2,
-            alpha=0.7,
-            label="Central date of velocity observations",
-        )
-        ax.errorbar(
-            central_dates,
-            vv_gt,
-            xerr=offset / 2,
-            color="orange",
-            alpha=0.2,
-            fmt=",",
-            zorder=1,
-            label="Temporal baseline of velocity observations [days]",
-        )
-        ax.set_ylabel("Velocity magnitude [m/y]")
-
-        if vminmax is None:
-            if plot_raw:
-                ax.set_ylim(
-                    0.8 * min(np.nanmin(vv_gt), np.nanmin(vv_raw)), 1.2 * max(np.nanmax(vv_gt), np.nanmax(vv_raw))
-                )
-            else:
-                ax.set_ylim(0.8 * np.nanmin(vv_gt), 1.2 * np.nanmax(vv_gt))
-        else:
-            ax.set_ylim(vminmax)
-
-        ax.legend(loc="lower left", bbox_transform=fig.transFigure, fontsize=7, ncol=2)
-        fig.suptitle(f"Magnitude of the velocities (ground truth and interpolated ILF) for coef={coef}", fontsize=16)
-
-        if savedir is not None:
-            fig.savefig(f"{savedir}interpol_vv_gt_{coef}.png")
-
-        plt.show()
-
-    del dataf_lp
-
-    return RMSE
->>>>>>> 8c26708d
 
 stop = [time.time()]
 print(f'[Data loading] Loading the data cube.s took {round((stop[-1] - start[-1]), 4)} s')
 print(f'[Data loading] Data cube of dimension (nz,nx,ny) : ({cube.nz}, {cube.nx}, {cube.ny}) ')
 print(f'[Data loading] Ground Truth cube of dimension (nz,nx,ny) : ({cube_gt.nz}, {cube_gt.nx}, {cube_gt.ny})')
 
-<<<<<<< HEAD
 start.append(time.time())
 
 # Filter the data cube (compute rolling_mean for regu=1accelnotnull)
@@ -375,412 +199,14 @@
         mean_std_gt = np.sqrt(mean_std[2] ** 2 + mean_std[3] ** 2)
         mean_std_all = result.std_raw_data
 
-=======
-def optimize_coef(
-    cube: cube_data_class,
-    cube_gt: cube_data_class,
-    i: float | int,
-    j: float | int,
-    obs_filt: xr.Dataset,
-    load_pixel_kwargs: dict,
-    inversion_kwargs: dict,
-    interpolation_kwargs: dict,
-    cmin: int = 10,
-    cmax: int = 1000,
-    step: int = 10,
-    coefs: list | None = None,
-    stats: bool = False,
-    **visual_options,
-):
-
-    """
-    Compute the RMSE between the velocities obtained with TICOI using Sentinel-2 data and velocities available in Pleiade data
-    for different coefficients.
-
-    :param cube: [cube_data_class] --- Data cube used to compute TICOI at point (i, j)
-    :param cube_gt: [cube_data_class] --- Data cube of "ground truth" velocities
-    :params i, j: [float | int] --- Coordinates of the point where we want to optimise the coefficient
-    :param obs_filt: [xr dataset] --- Filtered dataset (e.g. rolling mean)
-    :param load_pixel_kwargs: [dict] --- Pixel loading parameters
-    :param inversion_kwargs: [dict] --- Inversion parameters
-    :param interpolation_kwargs: [dict] --- Parameters for the interpolation to GT dates (less parameters than for core interpolation)
-    :param cmin: [int] [default is 10] --- If coefs=None, start point of the range of coefs to be tested
-    :param cmax: [int] [default is 1000] --- If coefs=None, stop point of the range of coefs to be tested
-    :param step: [int] [default is 10] --- If coefs=None, step for the range of coefs to be tested
-    :param coefs: [list | None] [default is None] --- To specify the coefficients to be tested, if None, range(cmin, cmax, step) coefs will be tested
-    :param stats: [bool] [default is False] --- Compute some statistics on raw data and GT data
-    :param visual_options: additional options for plotting purposes during the computation of the RMSE for each coef
-
-    :return: [pd dataframe] --- Dataframe with the studied coefficients ('coefs'), the resulting RMSEs ('RMSEs'), the standard deviation of similar Sentinel-2 and Pleiade data ('std'), how many of those data were used to conduct the computation ('nb_data'), their mean temporal baseline ('temporal_baseline') and their mean velocity values for both x and y components ('mean_v')
-    """
-
-    # Load data at pixel
-    data, mean, dates_range = cube.load_pixel(i, j, rolling_mean=obs_filt, **load_pixel_kwargs)
-    dataf = pd.DataFrame(
-        data={
-            "date1": data[0][:, 0],
-            "date2": data[0][:, 1],
-            "vx": data[1][:, 0],
-            "vy": data[1][:, 1],
-            "errorx": data[1][:, 2],
-            "errory": data[1][:, 3],
-            "temporal_baseline": data[1][:, 4],
-        }
-    )
-
-    # Load ground truth pixel and convert to pd dataframe
-    data_gt, _, _ = cube_gt.load_pixel(i, j, rolling_mean=obs_filt, **load_pixel_kwargs)
-    data_gt = pd.DataFrame(
-        data={
-            "date1": data_gt[0][:, 0],
-            "date2": data_gt[0][:, 1],
-            "vx": data_gt[1][:, 0],
-            "vy": data_gt[1][:, 1],
-            "errorx": data_gt[1][:, 2],
-            "errory": data_gt[1][:, 3],
-            "temporal_baseline": data_gt[1][:, 4],
-        }
-    )
-    data_gt.index = data_gt["date1"] + (data_gt["date2"] - data_gt["date1"]) // 2
-
-    # Interpolation must be caried out in between the min and max date of the original data
-    data_gt = data_gt[(data_gt["date1"] > dataf["date2"].min()) & (data_gt["date2"] < dataf["date2"].max())]
-
-    # Must have enough data to make an interpolation
-    if data_gt.shape[0] == 0 and data[0].shape[0] <= 2:
-        if stats:
-            return pd.DataFrame(
-                {
-                    "coefs": [],
-                    "RMSEs": [],
-                    "nb_data": [],
-                    "temporal_baseline": [],
-                    "std": [],
-                    "mean_v": [],
-                    "position": [],
-                }
-            )
-        return pd.DataFrame({"coefs": [], "RMSEs": []})
-
-    # Coefficients to be tested
-    if coefs is None:
-        coefs = np.arange(cmin, cmax + 1, step)
-
-    # Compute RMSE for every coefficient
-    RMSEs = [
-        RMSE_TICOI_GT(
-            data, mean, dates_range, data_gt, i, j, coef, inversion_kwargs, interpolation_kwargs, **visual_options
-        )
-        for coef in coefs
-    ]
-
-    if stats:
-        # Statistics on raw and GT data
-        nb_data = (dataf.shape[0], data_gt.shape[0])  # Amount of data in each dataset
-        # Mean of similar data (same acquisition dates) of raw and GT data
-        mean_raw = (
-            dataf.groupby(["date1", "date2"], as_index=False)[["vx", "vy", "errorx", "errory"]]
-            .mean()[["vx", "vy"]]
-            .mean()
-        )
-        mean_gt = (
-            data_gt.groupby(["date1", "date2"], as_index=False)[["vx", "vy", "errorx", "errory"]]
-            .mean()[["vx", "vy"]]
-            .mean()
-        )
-        # Standard deviation of similar data (same acquisition dates) of raw and GT data
-        std_raw = (
-            dataf.groupby(["date1", "date2"], as_index=False)[["vx", "vy", "errorx", "errory"]]
-            .std(ddof=0)[["vx", "vy"]]
-            .mean()
-        )
-        std_gt = (
-            data_gt.groupby(["date1", "date2"], as_index=False)[["vx", "vy", "errorx", "errory"]]
-            .std(ddof=0)[["vx", "vy"]]
-            .mean()
-        )
-        # Standard deviation of raw and GT data
-        std_raw_all = dataf[["vx", "vy"]].std(ddof=0)
-        std_gt_all = data_gt[["vx", "vy"]].std(ddof=0)
-        temporal_baseline = (
-            dataf["temporal_baseline"].mean(),
-            data_gt["temporal_baseline"].mean(),
-        )  # Average temporal baseline
-
-        return pd.DataFrame(
-            {
-                "coefs": coefs,
-                "RMSEs": RMSEs,
-                "nb_data": [nb_data for _ in range(len(coefs))],
-                "temporal_baseline": [temporal_baseline for _ in range(len(coefs))],
-                "std": [(std_raw["vx"], std_raw["vy"], std_gt["vx"], std_gt["vy"]) for _ in range(len(coefs))],
-                "std_all": [
-                    (std_raw_all["vx"], std_raw_all["vy"], std_gt_all["vx"], std_gt_all["vy"])
-                    for _ in range(len(coefs))
-                ],
-                "mean_v": [(mean_raw["vx"], mean_raw["vy"], mean_gt["vx"], mean_gt["vy"]) for _ in range(len(coefs))],
-                "position": [(i, j) for _ in range(len(coefs))],
-            }
-        )
-
-    return pd.DataFrame({"coefs": coefs, "RMSEs": RMSEs})
-
-
-if __name__ == "__main__":
-
-    # %%===================================================================== #
-    #                               PARAMETERS                                #
-    # =====================================================================%% #
-
-    warnings.filterwarnings("ignore")
-
-    ## ---------------------------- Data selection ------------------------- ##
-    # List of the paths where the data cubes are stored
-    cube_names = [
-        f'{os.path.abspath(os.path.join(os.path.dirname(__file__), "..", "test_data"))}/c_x01470_y03675_all_filt-multi.nc',
-    ]
-    # 'nathan/Donnees/Cubes_de_donnees/stack_median_pleiades_alllayers_2012-2022_modiflaurane.nc']
-    cube_authors = (
-        None  # Specify the author of the data cubes (list), keep None if the authors are specified in the dataset
-    )
-    path_save = (
-        f'{os.path.abspath(os.path.join(os.path.dirname(__file__), "results"))}/'  # Path where to store the results
-    )
-    proj = "EPSG:32632"  # EPSG system of the given coordinates
-
-    i, j = 338913.8, 5081510.3  # Point (pixel) where to carry on the computation
-
-    ## ------------------------- Main parameters --------------------------- ##
-    regu = "1accelnotnull"  # Regularization method to be used
-    solver = "LSMR_ini"  # Solver for the inversion
-    unit = 365  # 1 for m/d, 365 for m/y
-    result_quality = (
-        "X_contribution"  # Criterium used to evaluate the quality of the results ('Norm_residual', 'X_contribution')
-    )
-
-    ## --------------------- Visualization parameters ---------------------- ##
-    verbose = False  # Print information throughout TICOI processing
-    visual = False  # Plot information along the way
-    save = False  # Save the results or not
-    # Visualisation options for
-    option_visual = [
-        "original_velocity_xy",
-        "original_magnitude",
-        "X_magnitude_zoom",
-        "X_magnitude",
-        "X_zoom",
-        "X",
-        "vv_quality",
-        "vxvy_quality",
-        "Residu_magnitude",
-        "Residu",
-        "X_z",
-        "Y_contribution",
-        "direction",
-    ]
-    vmax = [False, False]  # Vertical limits for the plots
-
-    ## --------------------- Optimization parameters ----------------------- ##
-    # Path to the "ground truth" cube used to optimize the regularisation
-    cube_gt_name = "nathan/Donnees/Cubes_de_donnees/stack_median_pleiades_alllayers_2012-2022_modiflaurane.nc"
-    # Specify the coefficients you want to test
-    coefs = [
-        20,
-        40,
-        60,
-        80,
-        100,
-        120,
-        140,
-        160,
-        180,
-        200,
-        240,
-        280,
-        320,
-        360,
-        400,
-        450,
-        500,
-        550,
-        600,
-        700,
-        800,
-        900,
-        1000,
-    ]  # To specify the coefficients to be tested, if None, range(cmin, cmax, step) coefs will be tested
-    coef_min = 10  # If coefs=None, start point of the range of coefs to be tested
-    coef_max = 1000  # If coefs=None, stop point of the range of coefs to be tested
-    step = 10  # If coefs=None, step for the range of coefs to be tested
-    stats = True  # Compute some statistics on raw data and GT data
-    # Visualization during optimization (for each coefficient) /!\ Can generate a lot of figures...
-    visual_opt = False  # Plot interpolated and GT velocities
-    plot_raw = True  # Add raw data to the plot
-    vminmax = None  # Specify the vertical limits of the plot
-    savedir = path_save  # Save the figure to this location
-
-    ## ------------------------ Loading parameters ------------------------- ##
-    load_kwargs = {
-        "chunks": {},
-        "conf": False,  # If True, confidence indicators will be put between 0 and 1, with 1 the lowest errors
-        "buffer": [i, j, 500],  # Area to be loaded around the pixel ([longitude, latitude, buffer size] or None)
-        "pick_date": ["2015-01-01", "2023-01-01"],  # Select dates ([min, max] or None to select all)
-        "pick_sensor": None,  # Select sensors (None to select all)
-        "pick_temp_bas": None,  # Select temporal baselines ([min, max] in days or None to select all)
-        "proj": proj,  # EPSG system of the given coordinates
-        "verbose": verbose,
-    }  # Print information throughout the loading process
-
-    ## ------------------- Data preparation parameters --------------------- ##
-    preData_kwargs = {
-        "smooth_method": "gaussian",  # Smoothing method to be used to smooth the data in time ('gaussian', 'median', 'emwa', 'savgol')
-        "s_win": 3,  # Size of the spatial window
-        "t_win": 90,  # Time window size for 'ewma' smoothing
-        "sigma": 3,  # Standard deviation for 'gaussian' filter
-        "order": 3,  # Order of the smoothing function
-        "unit": unit,  # 365 if the unit is m/y, 1 if the unit is m/d
-        "delete_outliers": "vvc_angle",  # Delete data with a poor quality indicator (if int), or with aberrant direction ('vvc_angle')
-        "regu": regu,  # Regularization method to be used
-        "solver": solver,  # Solver for the inversion
-        "proj": proj,  # EPSG system of the given coordinates
-        "velo_or_disp": "velo",  # Type of data contained in the data cube ('disp' for displacements, and 'velo' for velocities)
-        "verbose": verbose,
-    }  # Print information throughout the filtering process
-
-    ## -------------- Parameters for the pixel loading part ---------------- ##
-    load_pixel_kwargs = {
-        "regu": regu,  # Regularization method to be used
-        "solver": solver,  # Solver for the inversion
-        "proj": proj,  # EPSG system of the given coordinates
-        "interp": "nearest",  # Interpolation method used to load the pixel when it is not in the dataset
-        "visual": visual,  # Plot results along the way
-        "verbose": verbose,
-    }  # Print information throughout TICOI processing
-
-    ## ----------------------- Inversion parameters ------------------------ ##
-    inversion_kwargs = {
-        "regu": regu,  # Regularization method to be used
-        "solver": solver,  # Solver for the inversion
-        "conf": False,  # If True, confidence indicators are set between 0 and 1, with 1 the lowest errors
-        "unit": unit,  # 365 if the unit is m/y, 1 if the unit is m/d
-        "iteration": True,  # Allow the inversion process to make several iterations
-        "nb_max_iteration": 10,  # Maximum number of iteration during the inversion process
-        "threshold_it": 0.1,  # Threshold to test the stability of the results between each iteration, used to stop the process
-        "weight": True,  # If True, use apriori weights
-        "detect_temporal_decorrelation": True,  # If True, the first inversion will use only velocity observations with small temporal baselines, to detect temporal decorelation
-        "linear_operator": None,  # Perform the inversion using this specific linear operator
-        "result_quality": result_quality,  # Criterium used to evaluate the quality of the results ('Norm_residual', 'X_contribution')
-        "visual": visual,  # Plot results along the way
-        "verbose": verbose,
-    }  # Print information throughout TICOI processing
-
-    ## --------------------- Interpolation parameters ---------------------- ##
-    interpolation_kwargs = {
-        "option_interpol": "spline",  # Type of interpolation ('spline', 'spline_smooth', 'nearest')
-        "result_quality": result_quality,  # Criterium used to evaluate the quality of the results ('Norm_residual', 'X_contribution')
-        "unit": unit,
-    }  # 365 if the unit is m/y, 1 if the unit is m/d
-
-    # Create a subfolder if it does not exist
-    if not os.path.exists(path_save):
-        os.mkdir(path_save)
-
-    # %% ======================================================================== #
-    #                                DATA LOADING                                 #
-    # =========================================================================%% #
-
-    start = [time.time()]
-
-    # In the first place, we load the data
-    cube = cube_data_class()
-    cube.load(cube_names[0], author=cube_authors[0] if type(cube_authors) == list else cube_authors, **load_kwargs)
-
-    # Several cubes have to be merged together
-    if len(cube_names) > 1:
-        for n in range(1, len(cube_names)):
-            cube2 = cube_data_class()
-            cube2.load(
-                cube_names[n], author=cube_authors[n] if type(cube_authors) == list else cube_authors, **load_kwargs
-            )
-            cube2 = cube.align_cube(cube2, reproj_vel=False, reproj_coord=True, interp_method="nearest")
-            cube.merge_cube(cube2)
-
-    # Then we load the "ground truth"
-    cube_gt = cube_data_class()
-    cube_gt.load(cube_gt_name, **load_kwargs)
-
-    stop = [time.time()]
-    print(f"[Data loading] Loading the data cube.s took {round((stop[0] - start[0]), 4)} s")
-    print(f"[Data loading] Data cube of dimension (nz,nx,ny) : ({cube.nz}, {cube.nx}, {cube.ny}) ")
-    print(f"[Data loading] Ground Truth cube of dimension (nz,nx,ny) : ({cube_gt.nz}, {cube_gt.nx}, {cube_gt.ny})")
-
-    start.append(time.time())
-
-    # Filter the data cube (compute rolling_mean for regu=1accelnotnull)
-    obs_filt = cube.filter_cube(**preData_kwargs)
-
-    stop.append(time.time())
-    print(f"[Data loading] Filtering the cube took {round((stop[1] - start[1]), 4)} s")
-
-    # %%========================================================================= #
-    #                              COMPUTE COEFS                                  #
-    # =========================================================================%% #
-
-    start.append(time.time())
-
-    # Optimize the regularisation coefficient
-    result = optimize_coef(
-        cube,
-        cube_gt,
-        i,
-        j,
-        obs_filt,
-        load_pixel_kwargs,
-        inversion_kwargs,
-        interpolation_kwargs,
-        cmin=coef_min,
-        cmax=coef_max,
-        step=step,
-        coefs=coefs,
-        stats=stats,
-        visual=visual_opt,
-        plot_raw=plot_raw,
-        vminmax=vminmax,
-        savedir=savedir,
-    )
-
-    stop.append(time.time())
-    print(f"[Coef optimization] Coefficient optimization took {round((stop[1] - start[1]), 1)} s")
-
-    # %%========================================================================= #
-    #                                 PLOT COEFS                                  #
-    # =========================================================================%% #
-
-    start.append(time.time())
-
-    coefs = np.array(result["coefs"])
-    RMSEs = result["RMSEs"]
-    mean_nb_data = result["nb_data"][0]
-    mean_baselines = result["temporal_baseline"][0]
-    mean_std = result["std"][0]
-    mean_std_gt = np.sqrt(mean_std[2] ** 2 + mean_std[3] ** 2)
-    mean_std_all = result["std_all"][0]
-    mean_v = result["mean_v"][0]
-
->>>>>>> 8c26708d
     best_coef = coefs[np.argmin(RMSEs)]
     best_RMSE = np.min(RMSEs)
     good_RMSE = max(1.05 * best_RMSE, best_RMSE + mean_std_gt)
     good_coefs = coefs[RMSEs < good_RMSE]
 
-<<<<<<< HEAD
     if verbose: 
         print(f'[Coef optimization] Best RMSE {best_RMSE} obtained for coef = {best_coef}')
         print(f'[Coef optimization] Good RMSE {good_RMSE} obtained for coef in [{np.min(good_coefs)}, {np.max(good_coefs)}]')
-=======
-    if verbose:
-        print(f"[Coef optimization] Best RMSE {best_RMSE} obtained for coef = {best_coef}")
->>>>>>> 8c26708d
 
     # Plot result
     fig, ax = plt.subplots(figsize=(12, 6))
@@ -806,7 +232,6 @@
         ax.set_xlim(coef_min - int(step / 2), coef_max + int(step / 2))
     else:
         ax.set_xlim(min(coefs), max(coefs))
-<<<<<<< HEAD
     ax.set_ylabel('RMSE between TICOI results and GT data [m/y]')
     fig.suptitle(f'RMSE between TICOI results and GT data when changing the regularisation coefficient (regu={regu}) at point ({round(i, 5)}, {round(j, 5)})\nBest for coef = {best_coef} (RMSE = {best_RMSE})')
     plt.show()
@@ -817,17 +242,4 @@
     print(f'Impossible to optimize the coef at point ({i}, {j}), there is not enough data.')
 
 stop.append(time.time())
-print(f'[Overall] Overall processing took {round((stop[-1] - start[0]), 1)} s')
-=======
-    ax.set_ylabel("RMSE between TICOI results from Sentinel-2 data and Pleiades data [m/y]")
-    fig.suptitle(
-        f"RMSE between TICOI results and Pleiades data when changing the regularisation coefficient (regu={regu}) at point ({round(i, 5)}, {round(j, 5)})\nBest for coef = {best_coef} (RMSE = {best_RMSE})"
-    )
-    plt.show()
-
-    if save:
-        fig.savefig(f"{path_save}RMSE_coef_{round(i,5)}_{round(j,5)}_{regu}.png")
-
-    stop.append(time.time())
-    print(f"[Overall] Overall processing took {round((stop[-1] - start[0]), 1)} s")
->>>>>>> 8c26708d
+print(f'[Overall] Overall processing took {round((stop[-1] - start[0]), 1)} s')